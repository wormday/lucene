/*
 * Licensed to the Apache Software Foundation (ASF) under one or more
 * contributor license agreements.  See the NOTICE file distributed with
 * this work for additional information regarding copyright ownership.
 * The ASF licenses this file to You under the Apache License, Version 2.0
 * (the "License"); you may not use this file except in compliance with
 * the License.  You may obtain a copy of the License at
 *
 *     http://www.apache.org/licenses/LICENSE-2.0
 *
 * Unless required by applicable law or agreed to in writing, software
 * distributed under the License is distributed on an "AS IS" BASIS,
 * WITHOUT WARRANTIES OR CONDITIONS OF ANY KIND, either express or implied.
 * See the License for the specific language governing permissions and
 * limitations under the License.
 */
package org.apache.solr.update.processor;

import java.io.IOException;
import java.lang.invoke.MethodHandles;
import java.util.ArrayList;
import java.util.Arrays;
import java.util.Collection;
import java.util.Collections;
import java.util.EnumSet;
import java.util.HashSet;
import java.util.List;
import java.util.Map;
import java.util.Map.Entry;
import java.util.Set;
import java.util.concurrent.TimeUnit;
import java.util.concurrent.locks.ReentrantLock;

import com.google.common.annotations.VisibleForTesting;
import org.apache.lucene.util.BytesRef;
import org.apache.lucene.util.CharsRefBuilder;
import org.apache.solr.client.solrj.SolrRequest;
import org.apache.solr.client.solrj.SolrRequest.METHOD;
import org.apache.solr.client.solrj.SolrServerException;
import org.apache.solr.client.solrj.cloud.DistributedQueue;
import org.apache.solr.client.solrj.request.GenericSolrRequest;
import org.apache.solr.client.solrj.request.UpdateRequest;
import org.apache.solr.client.solrj.response.SimpleSolrResponse;
import org.apache.solr.cloud.CloudDescriptor;
import org.apache.solr.cloud.Overseer;
import org.apache.solr.cloud.ZkController;
import org.apache.solr.cloud.ZkShardTerms;
import org.apache.solr.cloud.overseer.OverseerAction;
import org.apache.solr.common.SolrException;
import org.apache.solr.common.SolrException.ErrorCode;
import org.apache.solr.common.SolrInputDocument;
import org.apache.solr.common.SolrInputField;
import org.apache.solr.common.cloud.ClusterState;
import org.apache.solr.common.cloud.CompositeIdRouter;
import org.apache.solr.common.cloud.DocCollection;
import org.apache.solr.common.cloud.DocRouter;
import org.apache.solr.common.cloud.Replica;
import org.apache.solr.common.cloud.RoutingRule;
import org.apache.solr.common.cloud.Slice;
import org.apache.solr.common.cloud.Slice.State;
import org.apache.solr.common.cloud.SolrZkClient;
import org.apache.solr.common.cloud.ZkCoreNodeProps;
import org.apache.solr.common.cloud.ZkStateReader;
import org.apache.solr.common.cloud.ZooKeeperException;
import org.apache.solr.common.params.CommonParams;
import org.apache.solr.common.params.ModifiableSolrParams;
import org.apache.solr.common.params.ShardParams;
import org.apache.solr.common.params.SolrParams;
import org.apache.solr.common.params.UpdateParams;
import org.apache.solr.common.util.Hash;
import org.apache.solr.common.util.NamedList;
import org.apache.solr.common.util.TimeSource;
import org.apache.solr.common.util.Utils;
import org.apache.solr.core.CoreContainer;
import org.apache.solr.handler.component.RealTimeGetComponent;
import org.apache.solr.request.SolrQueryRequest;
import org.apache.solr.response.SolrQueryResponse;
import org.apache.solr.schema.SchemaField;
import org.apache.solr.update.AddUpdateCommand;
import org.apache.solr.update.CommitUpdateCommand;
import org.apache.solr.update.DeleteUpdateCommand;
import org.apache.solr.update.SolrCmdDistributor;
import org.apache.solr.update.SolrCmdDistributor.Error;
import org.apache.solr.update.SolrCmdDistributor.Node;
import org.apache.solr.update.SolrCmdDistributor.ForwardNode;
import org.apache.solr.update.SolrCmdDistributor.StdNode;
import org.apache.solr.update.SolrIndexSplitter;
import org.apache.solr.update.UpdateCommand;
import org.apache.solr.update.UpdateLog;
import org.apache.solr.update.UpdateShardHandler;
import org.apache.solr.update.VersionBucket;
import org.apache.solr.update.VersionInfo;
import org.apache.solr.util.TestInjection;
import org.apache.solr.util.TimeOut;
import org.apache.zookeeper.KeeperException;
import org.slf4j.Logger;
import org.slf4j.LoggerFactory;

import static org.apache.solr.common.params.CommonParams.DISTRIB;
import static org.apache.solr.update.processor.DistributingUpdateProcessorFactory.DISTRIB_UPDATE_PARAM;

// NOT mt-safe... create a new processor for each add thread
// TODO: we really should not wait for distrib after local? unless a certain replication factor is asked for
public class DistributedUpdateProcessor extends UpdateRequestProcessor {

  final static String PARAM_WHITELIST_CTX_KEY = DistributedUpdateProcessor.class + "PARAM_WHITELIST_CTX_KEY";
  public static final String DISTRIB_FROM_SHARD = "distrib.from.shard";
  public static final String DISTRIB_FROM_COLLECTION = "distrib.from.collection";
  public static final String DISTRIB_FROM_PARENT = "distrib.from.parent";
  public static final String DISTRIB_FROM = "distrib.from";
  public static final String DISTRIB_INPLACE_PREVVERSION = "distrib.inplace.prevversion";
  private static final String TEST_DISTRIB_SKIP_SERVERS = "test.distrib.skip.servers";
  private static final Logger log = LoggerFactory.getLogger(MethodHandles.lookup().lookupClass());

  /**
   * Request forwarded to a leader of a different shard will be retried up to this amount of times by default
   */
  static final int MAX_RETRIES_ON_FORWARD_DEAULT = 25;
  
  /**
   * Requests from leader to it's followers will be retried this amount of times by default
   */
  static final int MAX_RETRIES_TO_FOLLOWERS_DEFAULT = 3;

  /**
   * Values this processor supports for the <code>DISTRIB_UPDATE_PARAM</code>.
   * This is an implementation detail exposed solely for tests.
   * 
   * @see DistributingUpdateProcessorFactory#DISTRIB_UPDATE_PARAM
   */
  public static enum DistribPhase {
    NONE, TOLEADER, FROMLEADER;

    public static DistribPhase parseParam(final String param) {
      if (param == null || param.trim().isEmpty()) {
        return NONE;
      }
      try {
        return valueOf(param);
      } catch (IllegalArgumentException e) {
        throw new SolrException
          (SolrException.ErrorCode.BAD_REQUEST, "Illegal value for " + 
           DISTRIB_UPDATE_PARAM + ": " + param, e);
      }
    }
  }

  public static final String COMMIT_END_POINT = "commit_end_point";
  public static final String LOG_REPLAY = "log_replay";

  // used to assert we don't call finish more than once, see finish()
  private boolean finished = false;
  
  private final SolrQueryRequest req;
  private final SolrQueryResponse rsp;
  private final UpdateRequestProcessor next;
  private final AtomicUpdateDocumentMerger docMerger;

  private final UpdateLog ulog;
  private final VersionInfo vinfo;
  private final boolean versionsStored;
  private boolean returnVersions;

  private NamedList<Object> addsResponse = null;
  private NamedList<Object> deleteResponse = null;
  private NamedList<Object> deleteByQueryResponse = null;
  private CharsRefBuilder scratch;
  
  private final SchemaField idField;
  
  private SolrCmdDistributor cmdDistrib;

  private final boolean zkEnabled;

  private final CloudDescriptor cloudDesc;
  private final String collection;
  private final ZkController zkController;
  
  // these are setup at the start of each request processing
  // method in this update processor
  private boolean isLeader = true;
  private boolean forwardToLeader = false;
  private boolean isSubShardLeader = false;
  private List<Node> nodes;
  private Set<String> skippedCoreNodeNames;
  private boolean isIndexChanged = false;
  
  /**
   * Number of times requests forwarded to some other shard's leader can be retried
   */
  private final int maxRetriesOnForward = MAX_RETRIES_ON_FORWARD_DEAULT;
  /**
   * Number of times requests from leaders to followers can be retried
   */
  private final int maxRetriesToFollowers = MAX_RETRIES_TO_FOLLOWERS_DEFAULT;

  private UpdateCommand updateCommand;  // the current command this processor is working on.
    
  //used for keeping track of replicas that have processed an add/update from the leader
  private RollupRequestReplicationTracker rollupReplicationTracker = null;
  private LeaderRequestReplicationTracker leaderReplicationTracker = null;

  // should we clone the document before sending it to replicas?
  // this is set to true in the constructor if the next processors in the chain
  // are custom and may modify the SolrInputDocument racing with its serialization for replication
  private final boolean cloneRequiredOnLeader;
  private final Replica.Type replicaType;

  @Deprecated
  // this flag, used for testing rolling updates, should be removed by SOLR-11812
  private final boolean isOldLIRMode;

  public DistributedUpdateProcessor(SolrQueryRequest req, SolrQueryResponse rsp, UpdateRequestProcessor next) {
    this(req, rsp, new AtomicUpdateDocumentMerger(req), next);
  }

  /** Specification of AtomicUpdateDocumentMerger is currently experimental.
   * @lucene.experimental
   */
  public DistributedUpdateProcessor(SolrQueryRequest req,
      SolrQueryResponse rsp, AtomicUpdateDocumentMerger docMerger, UpdateRequestProcessor next) {
    super(next);
    this.rsp = rsp;
    this.next = next;
    this.docMerger = docMerger;
    this.idField = req.getSchema().getUniqueKeyField();
    // version init

    this.ulog = req.getCore().getUpdateHandler().getUpdateLog();
    this.vinfo = ulog == null ? null : ulog.getVersionInfo();
    this.isOldLIRMode = !"new".equals(req.getCore().getCoreDescriptor().getCoreProperty("lirVersion", "new"));
    versionsStored = this.vinfo != null && this.vinfo.getVersionField() != null;
    returnVersions = req.getParams().getBool(UpdateParams.VERSIONS ,false);

    // TODO: better way to get the response, or pass back info to it?
    // SolrRequestInfo reqInfo = returnVersions ? SolrRequestInfo.getRequestInfo() : null;

    this.req = req;
    
    // this should always be used - see filterParams
    DistributedUpdateProcessorFactory.addParamToDistributedRequestWhitelist
      (this.req, UpdateParams.UPDATE_CHAIN, TEST_DISTRIB_SKIP_SERVERS, CommonParams.VERSION_FIELD);

    CoreContainer cc = req.getCore().getCoreContainer();

    this.zkEnabled  = cc.isZooKeeperAware();
    zkController = cc.getZkController();
    if (zkEnabled) {
      cmdDistrib = new SolrCmdDistributor(cc.getUpdateShardHandler());
    }
    //this.rsp = reqInfo != null ? reqInfo.getRsp() : null;
    cloudDesc = req.getCore().getCoreDescriptor().getCloudDescriptor();
    
    if (cloudDesc != null) {
      collection = cloudDesc.getCollectionName();
      replicaType = cloudDesc.getReplicaType();
    } else {
      collection = null;
      replicaType = Replica.Type.NRT;
    }

    boolean shouldClone = false;
    UpdateRequestProcessor nextInChain = next;
    while (nextInChain != null)  {
      Class<? extends UpdateRequestProcessor> klass = nextInChain.getClass();
      if (klass != LogUpdateProcessorFactory.LogUpdateProcessor.class
          && klass != RunUpdateProcessor.class
          && klass != TolerantUpdateProcessor.class)  {
        shouldClone = true;
        break;
      }
      nextInChain = nextInChain.next;
    }
    cloneRequiredOnLeader = shouldClone;
  }

  private List<Node> setupRequest(String id, SolrInputDocument doc) {
    return setupRequest(id, doc, null);
  }

  private List<Node> setupRequest(String id, SolrInputDocument doc, String route) {
    // if we are in zk mode...
    if (!zkEnabled) {
      return null;
    }

    assert TestInjection.injectUpdateRandomPause();

    if ((updateCommand.getFlags() & (UpdateCommand.REPLAY | UpdateCommand.PEER_SYNC)) != 0) {
      isLeader = false;     // we actually might be the leader, but we don't want leader-logic for these types of updates anyway.
      forwardToLeader = false;
      return null;
    }

    ClusterState cstate = zkController.getClusterState();
    DocCollection coll = cstate.getCollection(collection);
    Slice slice = coll.getRouter().getTargetSlice(id, doc, route, req.getParams(), coll);

    if (slice == null) {
      // No slice found.  Most strict routers will have already thrown an exception, so a null return is
      // a signal to use the slice of this core.
      // TODO: what if this core is not in the targeted collection?
      String shardId = cloudDesc.getShardId();
      slice = coll.getSlice(shardId);
      if (slice == null) {
        throw new SolrException(ErrorCode.BAD_REQUEST, "No shard " + shardId + " in " + coll);
      }
    }

    DistribPhase phase =
        DistribPhase.parseParam(req.getParams().get(DISTRIB_UPDATE_PARAM));

    if (DistribPhase.FROMLEADER == phase && !couldIbeSubShardLeader(coll)) {
      if (cloudDesc.isLeader()) {
        // locally we think we are leader but the request says it came FROMLEADER
        // that could indicate a problem, let the full logic below figure it out
      } else {

        assert TestInjection.injectFailReplicaRequests();

        isLeader = false;     // we actually might be the leader, but we don't want leader-logic for these types of updates anyway.
        forwardToLeader = false;
        return null;
      }
    }

    String shardId = slice.getName();

    try {
      // Not equivalent to getLeaderProps, which  retries to find a leader.
      // Replica leader = slice.getLeader();
      Replica leaderReplica = zkController.getZkStateReader().getLeaderRetry(collection, shardId);
      isLeader = leaderReplica.getName().equals(cloudDesc.getCoreNodeName());

      if (!isLeader) {
        isSubShardLeader = amISubShardLeader(coll, slice, id, doc);
        if (isSubShardLeader) {
          shardId = cloudDesc.getShardId();
          leaderReplica = zkController.getZkStateReader().getLeaderRetry(collection, shardId);
        }
      }

      doDefensiveChecks(phase);

      // if request is coming from another collection then we want it to be sent to all replicas
      // even if its phase is FROMLEADER
      String fromCollection = updateCommand.getReq().getParams().get(DISTRIB_FROM_COLLECTION);

      if (DistribPhase.FROMLEADER == phase && !isSubShardLeader && fromCollection == null) {
        // we are coming from the leader, just go local - add no urls
        forwardToLeader = false;
        return null;
      } else if (isLeader || isSubShardLeader) {
        // that means I want to forward onto my replicas...
        // so get the replicas...
        forwardToLeader = false;
        ClusterState clusterState = zkController.getZkStateReader().getClusterState();
        String leaderCoreNodeName = leaderReplica.getName();
        List<Replica> replicas = clusterState.getCollection(collection)
            .getSlice(shardId)
            .getReplicas(EnumSet.of(Replica.Type.NRT, Replica.Type.TLOG));
        replicas.removeIf((replica) -> replica.getName().equals(leaderCoreNodeName));
        if (replicas.isEmpty()) {
          return null;
        }

        // check for test param that lets us miss replicas
        String[] skipList = req.getParams().getParams(TEST_DISTRIB_SKIP_SERVERS);
        Set<String> skipListSet = null;
        if (skipList != null) {
          skipListSet = new HashSet<>(skipList.length);
          skipListSet.addAll(Arrays.asList(skipList));
          log.info("test.distrib.skip.servers was found and contains:" + skipListSet);
        }

        List<Node> nodes = new ArrayList<>(replicas.size());
        skippedCoreNodeNames = new HashSet<>();
        ZkShardTerms zkShardTerms = zkController.getShardTerms(collection, shardId);
        for (Replica replica: replicas) {
          String coreNodeName = replica.getName();
          if (skipList != null && skipListSet.contains(replica.getCoreUrl())) {
            log.info("check url:" + replica.getCoreUrl() + " against:" + skipListSet + " result:true");
          } else if(!isOldLIRMode && zkShardTerms.registered(coreNodeName) && zkShardTerms.skipSendingUpdatesTo(coreNodeName)) {
            log.debug("skip url:{} cause its term is less than leader", replica.getCoreUrl());
            skippedCoreNodeNames.add(replica.getName());
          } else if (!clusterState.getLiveNodes().contains(replica.getNodeName()) || replica.getState() == Replica.State.DOWN) {
            skippedCoreNodeNames.add(replica.getName());
          } else {
            nodes.add(new StdNode(new ZkCoreNodeProps(replica), collection, shardId, maxRetriesToFollowers));
          }
        }
        return nodes;

      } else {
        // I need to forward on to the leader...
        forwardToLeader = true;
        return Collections.singletonList(
            new ForwardNode(new ZkCoreNodeProps(leaderReplica), zkController.getZkStateReader(), collection, shardId, maxRetriesOnForward));
      }

    } catch (InterruptedException e) {
      Thread.currentThread().interrupt();
      throw new ZooKeeperException(ErrorCode.SERVER_ERROR, "", e);
    }
  }

  /** For {@link org.apache.solr.common.params.CollectionParams.CollectionAction#SPLITSHARD} */
  private boolean couldIbeSubShardLeader(DocCollection coll) {
    // Could I be the leader of a shard in "construction/recovery" state?
    String myShardId = cloudDesc.getShardId();
    Slice mySlice = coll.getSlice(myShardId);
    State state = mySlice.getState();
    return state == Slice.State.CONSTRUCTION || state == Slice.State.RECOVERY;
  }

  /** For {@link org.apache.solr.common.params.CollectionParams.CollectionAction#SPLITSHARD} */
  private boolean amISubShardLeader(DocCollection coll, Slice parentSlice, String id, SolrInputDocument doc) throws InterruptedException {
    // Am I the leader of a shard in "construction/recovery" state?
    String myShardId = cloudDesc.getShardId();
    Slice mySlice = coll.getSlice(myShardId);
    final State state = mySlice.getState();
    if (state == Slice.State.CONSTRUCTION || state == Slice.State.RECOVERY) {
      Replica myLeader = zkController.getZkStateReader().getLeaderRetry(collection, myShardId);
      boolean amILeader = myLeader.getName().equals(cloudDesc.getCoreNodeName());
      if (amILeader) {
        // Does the document belong to my hash range as well?
        DocRouter.Range myRange = mySlice.getRange();
        if (myRange == null) myRange = new DocRouter.Range(Integer.MIN_VALUE, Integer.MAX_VALUE);
        if (parentSlice != null)  {
          boolean isSubset = parentSlice.getRange() != null && myRange.isSubsetOf(parentSlice.getRange());
          return isSubset && coll.getRouter().isTargetSlice(id, doc, req.getParams(), myShardId, coll);
        } else  {
          // delete by query case -- as long as I am a sub shard leader we're fine
          return true;
        }
      }
    }
    return false;
  }

  /** For {@link org.apache.solr.common.params.CollectionParams.CollectionAction#SPLITSHARD} */
  private List<Node> getSubShardLeaders(DocCollection coll, String shardId, String docId, SolrInputDocument doc) {
    Collection<Slice> allSlices = coll.getSlices();
    List<Node> nodes = null;
    for (Slice aslice : allSlices) {
      final Slice.State state = aslice.getState();
      if (state == Slice.State.CONSTRUCTION || state == Slice.State.RECOVERY)  {
        DocRouter.Range myRange = coll.getSlice(shardId).getRange();
        if (myRange == null) myRange = new DocRouter.Range(Integer.MIN_VALUE, Integer.MAX_VALUE);
        boolean isSubset = aslice.getRange() != null && aslice.getRange().isSubsetOf(myRange);
        if (isSubset &&
            (docId == null // in case of deletes
            || coll.getRouter().isTargetSlice(docId, doc, req.getParams(), aslice.getName(), coll))) {
          Replica sliceLeader = aslice.getLeader();
          // slice leader can be null because node/shard is created zk before leader election
          if (sliceLeader != null && zkController.getClusterState().liveNodesContain(sliceLeader.getNodeName()))  {
            if (nodes == null) nodes = new ArrayList<>();
            ZkCoreNodeProps nodeProps = new ZkCoreNodeProps(sliceLeader);
            nodes.add(new StdNode(nodeProps, coll.getName(), aslice.getName()));
          }
        }
      }
    }
    return nodes;
  }

  /** For {@link org.apache.solr.common.params.CollectionParams.CollectionAction#MIGRATE} */
  private List<Node> getNodesByRoutingRules(ClusterState cstate, DocCollection coll, String id, SolrInputDocument doc)  {
    DocRouter router = coll.getRouter();
    List<Node> nodes = null;
    if (router instanceof CompositeIdRouter)  {
      CompositeIdRouter compositeIdRouter = (CompositeIdRouter) router;
      String myShardId = cloudDesc.getShardId();
      Slice slice = coll.getSlice(myShardId);
      Map<String, RoutingRule> routingRules = slice.getRoutingRules();
      if (routingRules != null) {

        // delete by query case
        if (id == null) {
          for (Entry<String, RoutingRule> entry : routingRules.entrySet()) {
            String targetCollectionName = entry.getValue().getTargetCollectionName();
            final DocCollection docCollection = cstate.getCollectionOrNull(targetCollectionName);
            if (docCollection != null && docCollection.getActiveSlicesArr().length > 0) {
              final Slice[] activeSlices = docCollection.getActiveSlicesArr();
              Slice any = activeSlices[0];
              if (nodes == null) nodes = new ArrayList<>();
              nodes.add(new StdNode(new ZkCoreNodeProps(any.getLeader())));
            }
          }
          return nodes;
        }

        String routeKey = SolrIndexSplitter.getRouteKey(id);
        if (routeKey != null) {
          RoutingRule rule = routingRules.get(routeKey + "!");
          if (rule != null) {
            if (! rule.isExpired()) {
              List<DocRouter.Range> ranges = rule.getRouteRanges();
              if (ranges != null && !ranges.isEmpty()) {
                int hash = compositeIdRouter.sliceHash(id, doc, null, coll);
                for (DocRouter.Range range : ranges) {
                  if (range.includes(hash)) {
                    DocCollection targetColl = cstate.getCollection(rule.getTargetCollectionName());
                    Collection<Slice> activeSlices = targetColl.getRouter().getSearchSlicesSingle(id, null, targetColl);
                    if (activeSlices == null || activeSlices.isEmpty()) {
                      throw new SolrException(ErrorCode.SERVER_ERROR,
                          "No active slices serving " + id + " found for target collection: " + rule.getTargetCollectionName());
                    }
                    Replica targetLeader = targetColl.getLeader(activeSlices.iterator().next().getName());
                    nodes = new ArrayList<>(1);
                    nodes.add(new StdNode(new ZkCoreNodeProps(targetLeader)));
                    break;
                  }
                }
              }
            } else  {
              ReentrantLock ruleExpiryLock = req.getCore().getRuleExpiryLock();
              if (!ruleExpiryLock.isLocked()) {
                try {
                  if (ruleExpiryLock.tryLock(10, TimeUnit.MILLISECONDS)) {
                    log.info("Going to expire routing rule");
                    try {
                      Map<String, Object> map = Utils.makeMap(Overseer.QUEUE_OPERATION, OverseerAction.REMOVEROUTINGRULE.toLower(),
                          ZkStateReader.COLLECTION_PROP, collection,
                          ZkStateReader.SHARD_ID_PROP, myShardId,
                          "routeKey", routeKey + "!");
                      SolrZkClient zkClient = zkController.getZkClient();
                      DistributedQueue queue = Overseer.getStateUpdateQueue(zkClient);
                      queue.offer(Utils.toJSON(map));
                    } catch (KeeperException e) {
                      log.warn("Exception while removing routing rule for route key: " + routeKey, e);
                    } catch (Exception e) {
                      log.error("Exception while removing routing rule for route key: " + routeKey, e);
                    } finally {
                      ruleExpiryLock.unlock();
                    }
                  }
                } catch (InterruptedException e) {
                  Thread.currentThread().interrupt();
                }
              }
            }
          }
        }
      }
    }
    return nodes;
  }

  private void doDefensiveChecks(DistribPhase phase) {
    boolean isReplayOrPeersync = (updateCommand.getFlags() & (UpdateCommand.REPLAY | UpdateCommand.PEER_SYNC)) != 0;
    if (isReplayOrPeersync) return;

    String from = req.getParams().get(DISTRIB_FROM);
    ClusterState clusterState = zkController.getClusterState();

    DocCollection docCollection = clusterState.getCollection(collection);
    Slice mySlice = docCollection.getSlice(cloudDesc.getShardId());
    boolean localIsLeader = cloudDesc.isLeader();
    if (DistribPhase.FROMLEADER == phase && localIsLeader && from != null) { // from will be null on log replay
      String fromShard = req.getParams().get(DISTRIB_FROM_PARENT);
      if (fromShard != null) {
        if (mySlice.getState() == Slice.State.ACTIVE)  {
          throw new SolrException(ErrorCode.SERVICE_UNAVAILABLE,
              "Request says it is coming from parent shard leader but we are in active state");
        }
        // shard splitting case -- check ranges to see if we are a sub-shard
        Slice fromSlice = docCollection.getSlice(fromShard);
        DocRouter.Range parentRange = fromSlice.getRange();
        if (parentRange == null) parentRange = new DocRouter.Range(Integer.MIN_VALUE, Integer.MAX_VALUE);
        if (mySlice.getRange() != null && !mySlice.getRange().isSubsetOf(parentRange)) {
          throw new SolrException(ErrorCode.SERVICE_UNAVAILABLE,
              "Request says it is coming from parent shard leader but parent hash range is not superset of my range");
        }
      } else {
        String fromCollection = req.getParams().get(DISTRIB_FROM_COLLECTION); // is it because of a routing rule?
        if (fromCollection == null)  {
          log.error("Request says it is coming from leader, but we are the leader: " + req.getParamString());
          SolrException solrExc = new SolrException(ErrorCode.SERVICE_UNAVAILABLE, "Request says it is coming from leader, but we are the leader");
          solrExc.setMetadata("cause", "LeaderChanged");
          throw solrExc;
        }
      }
    }

    if ((isLeader && !localIsLeader) || (isSubShardLeader && !localIsLeader)) {
      log.error("ClusterState says we are the leader, but locally we don't think so");
      throw new SolrException(ErrorCode.SERVICE_UNAVAILABLE,
          "ClusterState says we are the leader (" + zkController.getBaseUrl()
              + "/" + req.getCore().getName() + "), but locally we don't think so. Request came from " + from);
    }
  }


  // used for deleteByQuery to get the list of nodes this leader should forward to
  private List<Node> setupRequestForDBQ() {
    List<Node> nodes = null;
    String shardId = cloudDesc.getShardId();

    try {
      Replica leaderReplica = zkController.getZkStateReader().getLeaderRetry(collection, shardId);
      isLeader = leaderReplica.getName().equals(cloudDesc.getCoreNodeName());

      // TODO: what if we are no longer the leader?

      forwardToLeader = false;
      List<ZkCoreNodeProps> replicaProps = zkController.getZkStateReader()
          .getReplicaProps(collection, shardId, leaderReplica.getName(), null, Replica.State.DOWN, EnumSet.of(Replica.Type.NRT, Replica.Type.TLOG));
      if (replicaProps != null) {
        nodes = new ArrayList<>(replicaProps.size());
        for (ZkCoreNodeProps props : replicaProps) {
          nodes.add(new StdNode(props, collection, shardId));
        }
      }
    } catch (InterruptedException e) {
      Thread.currentThread().interrupt();
      throw new ZooKeeperException(SolrException.ErrorCode.SERVER_ERROR, "", e);
    }

    return nodes;
  }


  @Override
  public void processAdd(AddUpdateCommand cmd) throws IOException {

    assert TestInjection.injectFailUpdateRequests();

    updateCommand = cmd;

    if (zkEnabled) {
      zkCheck();
      nodes = setupRequest(cmd.getHashableId(), cmd.getSolrInputDocument());
    } else {
      isLeader = getNonZkLeaderAssumption(req);
    }

    // check if client has requested minimum replication factor information. will set replicationTracker to null if
    // we aren't the leader or subShardLeader
    checkReplicationTracker(cmd);

    // If we were sent a previous version, set this to the AddUpdateCommand (if not already set)
    if (!cmd.isInPlaceUpdate()) {
      cmd.prevVersion = cmd.getReq().getParams().getLong(DistributedUpdateProcessor.DISTRIB_INPLACE_PREVVERSION, -1);
    }
    // TODO: if minRf > 1 and we know the leader is the only active replica, we could fail
    // the request right here but for now I think it is better to just return the status
    // to the client that the minRf wasn't reached and let them handle it    

    boolean dropCmd = false;
    if (!forwardToLeader) {
      dropCmd = versionAdd(cmd);
    }

    if (dropCmd) {
      // TODO: do we need to add anything to the response?
      return;
    }

    if (zkEnabled && isLeader && !isSubShardLeader)  {
      DocCollection coll = zkController.getClusterState().getCollection(collection);
      List<Node> subShardLeaders = getSubShardLeaders(coll, cloudDesc.getShardId(), cmd.getHashableId(), cmd.getSolrInputDocument());
      // the list<node> will actually have only one element for an add request
      if (subShardLeaders != null && !subShardLeaders.isEmpty()) {
        ModifiableSolrParams params = new ModifiableSolrParams(filterParams(req.getParams()));
        params.set(DISTRIB_UPDATE_PARAM, DistribPhase.FROMLEADER.toString());
        params.set(DISTRIB_FROM, ZkCoreNodeProps.getCoreUrl(
            zkController.getBaseUrl(), req.getCore().getName()));
        params.set(DISTRIB_FROM_PARENT, cloudDesc.getShardId());
        cmdDistrib.distribAdd(cmd, subShardLeaders, params, true);
      }
      final List<Node> nodesByRoutingRules = getNodesByRoutingRules(zkController.getClusterState(), coll, cmd.getHashableId(), cmd.getSolrInputDocument());
      if (nodesByRoutingRules != null && !nodesByRoutingRules.isEmpty())  {
        ModifiableSolrParams params = new ModifiableSolrParams(filterParams(req.getParams()));
        params.set(DISTRIB_UPDATE_PARAM, DistribPhase.FROMLEADER.toString());
        params.set(DISTRIB_FROM, ZkCoreNodeProps.getCoreUrl(
            zkController.getBaseUrl(), req.getCore().getName()));
        params.set(DISTRIB_FROM_COLLECTION, collection);
        params.set(DISTRIB_FROM_SHARD, cloudDesc.getShardId());
        cmdDistrib.distribAdd(cmd, nodesByRoutingRules, params, true);
      }
    }

    if (nodes != null) {
      ModifiableSolrParams params = new ModifiableSolrParams(filterParams(req.getParams()));
      params.set(DISTRIB_UPDATE_PARAM,
          (isLeader || isSubShardLeader ?
              DistribPhase.FROMLEADER.toString() :
              DistribPhase.TOLEADER.toString()));
      params.set(DISTRIB_FROM, ZkCoreNodeProps.getCoreUrl(
          zkController.getBaseUrl(), req.getCore().getName()));

      if (req.getParams().get(UpdateRequest.MIN_REPFACT) != null) {
        // TODO: Kept for rolling upgrades only. Should be removed in Solr 9
        params.set(UpdateRequest.MIN_REPFACT, req.getParams().get(UpdateRequest.MIN_REPFACT));
      }

      cmdDistrib.distribAdd(cmd, nodes, params, false, rollupReplicationTracker, leaderReplicationTracker);
    }

    // TODO: what to do when no idField?
    if (returnVersions && rsp != null && idField != null) {
      if (addsResponse == null) {
        addsResponse = new NamedList<>(1);
        rsp.add("adds",addsResponse);
      }
      if (scratch == null) scratch = new CharsRefBuilder();
      idField.getType().indexedToReadable(cmd.getIndexedId(), scratch);
      addsResponse.add(scratch.toString(), cmd.getVersion());
    }

    // TODO: keep track of errors?  needs to be done at a higher level though since
    // an id may fail before it gets to this processor.
    // Given that, it may also make sense to move the version reporting out of this
    // processor too.

  }

  // helper method, processAdd was getting a bit large.
  // Sets replicationTracker = null if we aren't the leader
  // We have two possibilities here:
  //
  // 1> we are a leader: Allocate a LeaderTracker and, if we're getting the original request, a RollupTracker
  // 2> we're a follower: allocat a RollupTracker
  //
  private void checkReplicationTracker(UpdateCommand cmd) {
    if (zkEnabled == false) {
      rollupReplicationTracker = null; // never need one of these in stand-alone
      leaderReplicationTracker = null;
      return;
    }

    SolrParams rp = cmd.getReq().getParams();
    String distribUpdate = rp.get(DISTRIB_UPDATE_PARAM);
    // Ok,we're receiving the original request, we need a rollup tracker, but only one so we accumulate over the
    // course of a batch.
    if ((distribUpdate == null || DistribPhase.NONE.toString().equals(distribUpdate)) &&
        rollupReplicationTracker == null) {
      rollupReplicationTracker = new RollupRequestReplicationTracker();
    }
    // If we're a leader, we need a leader replication tracker, so let's do that. If there are multiple docs in
    // a batch we need to use the _same_ leader replication tracker.
    if (isLeader && leaderReplicationTracker == null) {
      leaderReplicationTracker = new LeaderRequestReplicationTracker(
          req.getCore().getCoreDescriptor().getCloudDescriptor().getShardId());
    }
  }


  @Override
  protected void doClose() {
  }
 
  // TODO: optionally fail if n replicas are not reached...
  private void doFinish() {
    boolean shouldUpdateTerms = isLeader && !isOldLIRMode && isIndexChanged;
    if (shouldUpdateTerms) {
      ZkShardTerms zkShardTerms = zkController.getShardTerms(cloudDesc.getCollectionName(), cloudDesc.getShardId());
      if (skippedCoreNodeNames != null) {
        zkShardTerms.ensureTermsIsHigher(cloudDesc.getCoreNodeName(), skippedCoreNodeNames);
      }
      zkController.getShardTerms(collection, cloudDesc.getShardId()).ensureHighestTermsAreNotZero();
    }
    // TODO: if not a forward and replication req is not specified, we could
    // send in a background thread

    cmdDistrib.finish();    
    List<Error> errors = cmdDistrib.getErrors();
    // TODO - we may need to tell about more than one error...

    List<Error> errorsForClient = new ArrayList<>(errors.size());
    Set<String> replicasShouldBeInLowerTerms = new HashSet<>();
    for (final SolrCmdDistributor.Error error : errors) {
      
      if (error.req.node instanceof ForwardNode) {
        // if it's a forward, any fail is a problem - 
        // otherwise we assume things are fine if we got it locally
        // until we start allowing min replication param
        errorsForClient.add(error);
        continue;
      }

      // else...
      
      // for now we don't error - we assume if it was added locally, we
      // succeeded 
      if (log.isWarnEnabled()) {
        log.warn("Error sending update to " + error.req.node.getBaseUrl(), error.t);
      }
      
      // Since it is not a forward request, for each fail, try to tell them to
      // recover - the doc was already added locally, so it should have been
      // legit

      DistribPhase phase = DistribPhase.parseParam(error.req.uReq.getParams().get(DISTRIB_UPDATE_PARAM));
      if (phase != DistribPhase.FROMLEADER)
        continue; // don't have non-leaders try to recovery other nodes

      // commits are special -- they can run on any node irrespective of whether it is a leader or not
      // we don't want to run recovery on a node which missed a commit command
      if (error.req.uReq.getParams().get(COMMIT_END_POINT) != null)
        continue;

      final String replicaUrl = error.req.node.getUrl();

      // if the remote replica failed the request because of leader change (SOLR-6511), then fail the request
      String cause = (error.t instanceof SolrException) ? ((SolrException)error.t).getMetadata("cause") : null;
      if ("LeaderChanged".equals(cause)) {
        // let's just fail this request and let the client retry? or just call processAdd again?
        log.error("On "+cloudDesc.getCoreNodeName()+", replica "+replicaUrl+
            " now thinks it is the leader! Failing the request to let the client retry! "+error.t);
        errorsForClient.add(error);
        continue;
      }

      String collection = null;
      String shardId = null;

      if (error.req.node instanceof StdNode) {
        StdNode stdNode = (StdNode)error.req.node;
        collection = stdNode.getCollection();
        shardId = stdNode.getShardId();

        // before we go setting other replicas to down, make sure we're still the leader!
        String leaderCoreNodeName = null;
        Exception getLeaderExc = null;
        Replica leaderProps = null;
        try {
            leaderProps = zkController.getZkStateReader().getLeader(collection, shardId);
          if (leaderProps != null) {
            leaderCoreNodeName = leaderProps.getName();
          }
        } catch (Exception exc) {
          getLeaderExc = exc;
        }
        if (leaderCoreNodeName == null) {
          log.warn("Failed to determine if {} is still the leader for collection={} shardId={} " +
                  "before putting {} into leader-initiated recovery",
              cloudDesc.getCoreNodeName(), collection, shardId, replicaUrl, getLeaderExc);
        }

        List<ZkCoreNodeProps> myReplicas = zkController.getZkStateReader().getReplicaProps(collection,
            cloudDesc.getShardId(), cloudDesc.getCoreNodeName());
        boolean foundErrorNodeInReplicaList = false;
        if (myReplicas != null) {
          for (ZkCoreNodeProps replicaProp : myReplicas) {
            if (((Replica) replicaProp.getNodeProps()).getName().equals(((Replica)stdNode.getNodeProps().getNodeProps()).getName()))  {
              foundErrorNodeInReplicaList = true;
              break;
            }
          }
        }

        if (leaderCoreNodeName != null && cloudDesc.getCoreNodeName().equals(leaderCoreNodeName) // we are still same leader
            && foundErrorNodeInReplicaList // we found an error for one of replicas
            && !stdNode.getNodeProps().getCoreUrl().equals(leaderProps.getCoreUrl())) { // we do not want to put ourself into LIR
          try {
            String coreNodeName = ((Replica) stdNode.getNodeProps().getNodeProps()).getName();
            // if false, then the node is probably not "live" anymore
            // and we do not need to send a recovery message
            Throwable rootCause = SolrException.getRootCause(error.t);
            if (!isOldLIRMode && zkController.getShardTerms(collection, shardId).registered(coreNodeName)) {
              log.error("Setting up to try to start recovery on replica {} with url {} by increasing leader term", coreNodeName, replicaUrl, rootCause);
              replicasShouldBeInLowerTerms.add(coreNodeName);
            } else {
              // The replica did not registered its term, so it must run with old LIR implementation
              log.error("Setting up to try to start recovery on replica {}", replicaUrl, rootCause);
              zkController.ensureReplicaInLeaderInitiatedRecovery(
                  req.getCore().getCoreContainer(),
                  collection,
                  shardId,
                  stdNode.getNodeProps(),
                  req.getCore().getCoreDescriptor(),
                  false /* forcePublishState */
              );
            }
          } catch (Exception exc) {
            Throwable setLirZnodeFailedCause = SolrException.getRootCause(exc);
            log.error("Leader failed to set replica " +
                error.req.node.getUrl() + " state to DOWN due to: " + setLirZnodeFailedCause, setLirZnodeFailedCause);
          }
        } else {
          // not the leader anymore maybe or the error'd node is not my replica?
          if (!foundErrorNodeInReplicaList) {
            log.warn("Core "+cloudDesc.getCoreNodeName()+" belonging to "+collection+" "+
                cloudDesc.getShardId()+", does not have error'd node " + stdNode.getNodeProps().getCoreUrl() + " as a replica. " +
                "No request recovery command will be sent!");
            if (!shardId.equals(cloudDesc.getShardId())) {
              // some replicas on other shard did not receive the updates (ex: during splitshard),
              // exception must be notified to clients
              errorsForClient.add(error);
            }
          } else {
            log.warn("Core " + cloudDesc.getCoreNodeName() + " is no longer the leader for " + collection + " "
                + shardId + " or we tried to put ourself into LIR, no request recovery command will be sent!");
          }
        }
      }
    }
    if (!isOldLIRMode && !replicasShouldBeInLowerTerms.isEmpty()) {
      zkController.getShardTerms(cloudDesc.getCollectionName(), cloudDesc.getShardId())
          .ensureTermsIsHigher(cloudDesc.getCoreNodeName(), replicasShouldBeInLowerTerms);
    }
    handleReplicationFactor();
    if (0 < errorsForClient.size()) {
      throw new DistributedUpdatesAsyncException(errorsForClient);
    }
  }
 
  /**
   * If necessary, include in the response the achieved replication factor
   */
  @SuppressWarnings("deprecation")
  private void handleReplicationFactor() {
    if (leaderReplicationTracker != null || rollupReplicationTracker != null) {
      int achievedRf = Integer.MAX_VALUE;

      if (leaderReplicationTracker != null) {

        achievedRf = leaderReplicationTracker.getAchievedRf();

        // Transfer this to the rollup tracker if it exists
        if (rollupReplicationTracker != null) {
          rollupReplicationTracker.testAndSetAchievedRf(achievedRf);
        }
      }

      // Rollup tracker has accumulated stats.
      if (rollupReplicationTracker != null) {
        achievedRf = rollupReplicationTracker.getAchievedRf();
      }
      if (req.getParams().get(UpdateRequest.MIN_REPFACT) != null) {
        // Unused, but kept for back compatibility. To be removed in Solr 9
        rsp.getResponseHeader().add(UpdateRequest.MIN_REPFACT, Integer.parseInt(req.getParams().get(UpdateRequest.MIN_REPFACT)));
      }
      rsp.getResponseHeader().add(UpdateRequest.REPFACT, achievedRf);
      rollupReplicationTracker = null;
      leaderReplicationTracker = null;

    }
  }

  // must be synchronized by bucket
  private void doLocalAdd(AddUpdateCommand cmd) throws IOException {
    super.processAdd(cmd);
    isIndexChanged = true;
  }

  // must be synchronized by bucket
  private void doLocalDelete(DeleteUpdateCommand cmd) throws IOException {
    super.processDelete(cmd);
    isIndexChanged = true;
  }

  public static int bucketHash(BytesRef idBytes) {
    assert idBytes != null;
    return Hash.murmurhash3_x86_32(idBytes.bytes, idBytes.offset, idBytes.length, 0);
  }

  /**
   * @return whether or not to drop this cmd
   * @throws IOException If there is a low-level I/O error.
   */
  protected boolean versionAdd(AddUpdateCommand cmd) throws IOException {
    BytesRef idBytes = cmd.getIndexedId();

    if (idBytes == null) {
      super.processAdd(cmd);
      return false;
    }

    if (vinfo == null) {
      if (AtomicUpdateDocumentMerger.isAtomicUpdate(cmd)) {
        throw new SolrException
          (SolrException.ErrorCode.BAD_REQUEST,
           "Atomic document updates are not supported unless <updateLog/> is configured");
      } else {
        super.processAdd(cmd);
        return false;
      }
    }

    // This is only the hash for the bucket, and must be based only on the uniqueKey (i.e. do not use a pluggable hash here)
    int bucketHash = bucketHash(idBytes);

    // at this point, there is an update we need to try and apply.
    // we may or may not be the leader.

    // Find any existing version in the document
    // TODO: don't reuse update commands any more!
    long versionOnUpdate = cmd.getVersion();

    if (versionOnUpdate == 0) {
      SolrInputField versionField = cmd.getSolrInputDocument().getField(CommonParams.VERSION_FIELD);
      if (versionField != null) {
        Object o = versionField.getValue();
        versionOnUpdate = o instanceof Number ? ((Number) o).longValue() : Long.parseLong(o.toString());
      } else {
        // Find the version
        String versionOnUpdateS = req.getParams().get(CommonParams.VERSION_FIELD);
        versionOnUpdate = versionOnUpdateS == null ? 0 : Long.parseLong(versionOnUpdateS);
      }
    }

    boolean isReplayOrPeersync = (cmd.getFlags() & (UpdateCommand.REPLAY | UpdateCommand.PEER_SYNC)) != 0;
    boolean leaderLogic = isLeader && !isReplayOrPeersync;
    boolean forwardedFromCollection = cmd.getReq().getParams().get(DISTRIB_FROM_COLLECTION) != null;

    VersionBucket bucket = vinfo.bucket(bucketHash);

    long dependentVersionFound = -1;
    // if this is an in-place update, check and wait if we should be waiting for a previous update (on which
    // this update depends), before entering the synchronized block
    if (!leaderLogic && cmd.isInPlaceUpdate()) {
      dependentVersionFound = waitForDependentUpdates(cmd, versionOnUpdate, isReplayOrPeersync, bucket);
      if (dependentVersionFound == -1) {
        // it means the document has been deleted by now at the leader. drop this update
        return true;
      }
    }

    vinfo.lockForUpdate();
    try {
      synchronized (bucket) {
        bucket.notifyAll(); //just in case anyone is waiting let them know that we have a new update
        // we obtain the version when synchronized and then do the add so we can ensure that
        // if version1 < version2 then version1 is actually added before version2.

        // even if we don't store the version field, synchronizing on the bucket
        // will enable us to know what version happened first, and thus enable
        // realtime-get to work reliably.
        // TODO: if versions aren't stored, do we need to set on the cmd anyway for some reason?
        // there may be other reasons in the future for a version on the commands

        if (versionsStored) {

          long bucketVersion = bucket.highest;

          if (leaderLogic) {

            if (forwardedFromCollection && ulog.getState() == UpdateLog.State.ACTIVE) {
              // forwarded from a collection but we are not buffering so strip original version and apply our own
              // see SOLR-5308
              log.info("Removing version field from doc: " + cmd.getPrintableId());
              cmd.solrDoc.remove(CommonParams.VERSION_FIELD);
              versionOnUpdate = 0;
            }

            boolean updated = getUpdatedDocument(cmd, versionOnUpdate);

            // leaders can also be in buffering state during "migrate" API call, see SOLR-5308
            if (forwardedFromCollection && ulog.getState() != UpdateLog.State.ACTIVE
                && isReplayOrPeersync == false) {
              // we're not in an active state, and this update isn't from a replay, so buffer it.
              log.info("Leader logic applied but update log is buffering: " + cmd.getPrintableId());
              cmd.setFlags(cmd.getFlags() | UpdateCommand.BUFFERING);
              ulog.add(cmd);
              return true;
            }

            if (versionOnUpdate != 0) {
              Long lastVersion = vinfo.lookupVersion(cmd.getIndexedId());
              long foundVersion = lastVersion == null ? -1 : lastVersion;
              if ( versionOnUpdate == foundVersion || (versionOnUpdate < 0 && foundVersion < 0) || (versionOnUpdate==1 && foundVersion > 0) ) {
                // we're ok if versions match, or if both are negative (all missing docs are equal), or if cmd
                // specified it must exist (versionOnUpdate==1) and it does.
              } else {
                throw new SolrException(ErrorCode.CONFLICT, "version conflict for " + cmd.getPrintableId() + " expected=" + versionOnUpdate + " actual=" + foundVersion);
              }
            }


            long version = vinfo.getNewClock();
            cmd.setVersion(version);
            cmd.getSolrInputDocument().setField(CommonParams.VERSION_FIELD, version);
            bucket.updateHighest(version);
          } else {
            // The leader forwarded us this update.
            cmd.setVersion(versionOnUpdate);

            if (shouldBufferUpdate(cmd, isReplayOrPeersync, ulog.getState())) {
              // we're not in an active state, and this update isn't from a replay, so buffer it.
              cmd.setFlags(cmd.getFlags() | UpdateCommand.BUFFERING);
              ulog.add(cmd);
              return true;
            }

            if (cmd.isInPlaceUpdate()) {
              long prev = cmd.prevVersion;
              Long lastVersion = vinfo.lookupVersion(cmd.getIndexedId());
              if (lastVersion == null || Math.abs(lastVersion) < prev) {
                // this was checked for (in waitForDependentUpdates()) before entering the synchronized block.
                // So we shouldn't be here, unless what must've happened is:
                // by the time synchronization block was entered, the prev update was deleted by DBQ. Since
                // now that update is not in index, the vinfo.lookupVersion() is possibly giving us a version 
                // from the deleted list (which might be older than the prev update!) 
                UpdateCommand fetchedFromLeader = fetchFullUpdateFromLeader(cmd, versionOnUpdate);

                if (fetchedFromLeader instanceof DeleteUpdateCommand) {
                  log.info("In-place update of {} failed to find valid lastVersion to apply to, and the document"
                      + " was deleted at the leader subsequently.", idBytes.utf8ToString());
                  versionDelete((DeleteUpdateCommand)fetchedFromLeader);
                  return true;
                } else {
                  assert fetchedFromLeader instanceof AddUpdateCommand;
                  // Newer document was fetched from the leader. Apply that document instead of this current in-place update.
                  log.info("In-place update of {} failed to find valid lastVersion to apply to, forced to fetch full doc from leader: {}",
                      idBytes.utf8ToString(), fetchedFromLeader);

                  // Make this update to become a non-inplace update containing the full document obtained from the leader
                  cmd.solrDoc = ((AddUpdateCommand)fetchedFromLeader).solrDoc;
                  cmd.prevVersion = -1;
                  cmd.setVersion((long)cmd.solrDoc.getFieldValue(CommonParams.VERSION_FIELD));
                  assert cmd.isInPlaceUpdate() == false;
                }
              } else {
                if (lastVersion != null && Math.abs(lastVersion) > prev) {
                  // this means we got a newer full doc update and in that case it makes no sense to apply the older
                  // inplace update. Drop this update
                  log.info("Update was applied on version: " + prev + ", but last version I have is: " + lastVersion
                      + ". Dropping current update.");
                  return true;
                } else {
                  // We're good, we should apply this update. First, update the bucket's highest.
                  if (bucketVersion != 0 && bucketVersion < versionOnUpdate) {
                    bucket.updateHighest(versionOnUpdate);
                  }
                }
              }
            } else {
              // if we aren't the leader, then we need to check that updates were not re-ordered
              if (bucketVersion != 0 && bucketVersion < versionOnUpdate) {
                // we're OK... this update has a version higher than anything we've seen
                // in this bucket so far, so we know that no reordering has yet occurred.
                bucket.updateHighest(versionOnUpdate);
              } else {
                // there have been updates higher than the current update.  we need to check
                // the specific version for this id.
                Long lastVersion = vinfo.lookupVersion(cmd.getIndexedId());
                if (lastVersion != null && Math.abs(lastVersion) >= versionOnUpdate) {
                  // This update is a repeat, or was reordered.  We need to drop this update.
                  log.debug("Dropping add update due to version {}", idBytes.utf8ToString());
                  return true;
                }
              }
            }
            if (!isSubShardLeader && replicaType == Replica.Type.TLOG && (cmd.getFlags() & UpdateCommand.REPLAY) == 0) {
              cmd.setFlags(cmd.getFlags() | UpdateCommand.IGNORE_INDEXWRITER);
            }
          }
        }
        
        boolean willDistrib = isLeader && nodes != null && nodes.size() > 0;
        
        SolrInputDocument clonedDoc = null;
        if (willDistrib && cloneRequiredOnLeader) {
          clonedDoc = cmd.solrDoc.deepCopy();
        }

        // TODO: possibly set checkDeleteByQueries as a flag on the command?
        doLocalAdd(cmd);
        
        if (willDistrib && cloneRequiredOnLeader) {
          cmd.solrDoc = clonedDoc;
        }

      }  // end synchronized (bucket)
    } finally {
      vinfo.unlockForUpdate();
    }
    return false;
  }

  @VisibleForTesting
  boolean shouldBufferUpdate(AddUpdateCommand cmd, boolean isReplayOrPeersync, UpdateLog.State state) {
    if (state == UpdateLog.State.APPLYING_BUFFERED
        && !isReplayOrPeersync
        && !cmd.isInPlaceUpdate()) {
      // this a new update sent from the leader, it contains whole document therefore it won't depend on other updates
      return false;
    }

    return state != UpdateLog.State.ACTIVE && isReplayOrPeersync == false;
  }

  /**
   * This method checks the update/transaction logs and index to find out if the update ("previous update") that the current update
   * depends on (in the case that this current update is an in-place update) has already been completed. If not,
   * this method will wait for the missing update until it has arrived. If it doesn't arrive within a timeout threshold,
   * then this actively fetches from the leader.
   * 
   * @return -1 if the current in-place should be dropped, or last found version if previous update has been indexed.
   */
  private long waitForDependentUpdates(AddUpdateCommand cmd, long versionOnUpdate,
                               boolean isReplayOrPeersync, VersionBucket bucket) throws IOException {
    long lastFoundVersion = 0;
    TimeOut waitTimeout = new TimeOut(5, TimeUnit.SECONDS, TimeSource.NANO_TIME);

    vinfo.lockForUpdate();
    try {
      synchronized (bucket) {
        Long lookedUpVersion = vinfo.lookupVersion(cmd.getIndexedId());
        lastFoundVersion = lookedUpVersion == null ? 0L: lookedUpVersion;

        if (Math.abs(lastFoundVersion) < cmd.prevVersion) {
          log.debug("Re-ordered inplace update. version={}, prevVersion={}, lastVersion={}, replayOrPeerSync={}, id={}", 
              (cmd.getVersion() == 0 ? versionOnUpdate : cmd.getVersion()), cmd.prevVersion, lastFoundVersion, isReplayOrPeersync, cmd.getPrintableId());
        }

        while (Math.abs(lastFoundVersion) < cmd.prevVersion && !waitTimeout.hasTimedOut())  {
          try {
            long timeLeft = waitTimeout.timeLeft(TimeUnit.MILLISECONDS);
            if (timeLeft > 0) { // wait(0) waits forever until notified, but we don't want that.
              bucket.wait(timeLeft);
            }
          } catch (InterruptedException ie) {
            throw new RuntimeException(ie);
          }
          lookedUpVersion = vinfo.lookupVersion(cmd.getIndexedId());
          lastFoundVersion = lookedUpVersion == null ? 0L: lookedUpVersion;
        }
      }
    } finally {
      vinfo.unlockForUpdate();
    }

    if (Math.abs(lastFoundVersion) > cmd.prevVersion) {
      // This must've been the case due to a higher version full update succeeding concurrently, while we were waiting or
      // trying to index this partial update. Since a full update more recent than this partial update has succeeded,
      // we can drop the current update.
      if (log.isDebugEnabled()) {
        log.debug("Update was applied on version: {}, but last version I have is: {}"
            + ". Current update should be dropped. id={}", cmd.prevVersion, lastFoundVersion, cmd.getPrintableId());
      }
      return -1;
    } else if (Math.abs(lastFoundVersion) == cmd.prevVersion) {
      assert 0 < lastFoundVersion : "prevVersion " + cmd.prevVersion + " found but is a delete!";
      if (log.isDebugEnabled()) {
        log.debug("Dependent update found. id={}", cmd.getPrintableId());
      }
      return lastFoundVersion;
    }

    // We have waited enough, but dependent update didn't arrive. Its time to actively fetch it from leader
    log.info("Missing update, on which current in-place update depends on, hasn't arrived. id={}, looking for version={}, last found version={}", 
        cmd.getPrintableId(), cmd.prevVersion, lastFoundVersion);
    
    UpdateCommand missingUpdate = fetchFullUpdateFromLeader(cmd, versionOnUpdate);
    if (missingUpdate instanceof DeleteUpdateCommand) {
      log.info("Tried to fetch document {} from the leader, but the leader says document has been deleted. " 
          + "Deleting the document here and skipping this update: Last found version: {}, was looking for: {}", cmd.getPrintableId(), lastFoundVersion, cmd.prevVersion);
      versionDelete((DeleteUpdateCommand)missingUpdate);
      return -1;
    } else {
      assert missingUpdate instanceof AddUpdateCommand;
      log.debug("Fetched the document: {}", ((AddUpdateCommand)missingUpdate).getSolrInputDocument());
      versionAdd((AddUpdateCommand)missingUpdate);
      log.info("Added the fetched document, id="+((AddUpdateCommand)missingUpdate).getPrintableId()+", version="+missingUpdate.getVersion());
    }
    return missingUpdate.getVersion();
  }

  /**
   * This method is used when an update on which a particular in-place update has been lost for some reason. This method
   * sends a request to the shard leader to fetch the latest full document as seen on the leader.
   * @return AddUpdateCommand containing latest full doc at shard leader for the given id, or null if not found.
   */
  private UpdateCommand fetchFullUpdateFromLeader(AddUpdateCommand inplaceAdd, long versionOnUpdate) throws IOException {
    String id = inplaceAdd.getPrintableId();
    UpdateShardHandler updateShardHandler = inplaceAdd.getReq().getCore().getCoreContainer().getUpdateShardHandler();
    ModifiableSolrParams params = new ModifiableSolrParams();
    params.set(DISTRIB, false);
    params.set("getInputDocument", id);
    params.set("onlyIfActive", true);
    SolrRequest<SimpleSolrResponse> ur = new GenericSolrRequest(METHOD.GET, "/get", params);

    String leaderUrl = req.getParams().get(DISTRIB_FROM);
    
    if (leaderUrl == null) {
      // An update we're dependent upon didn't arrive! This is unexpected. Perhaps likely our leader is
      // down or partitioned from us for some reason. Lets force refresh cluster state, and request the
      // leader for the update.
      if (zkController == null) { // we should be in cloud mode, but wtf? could be a unit test
        throw new SolrException(ErrorCode.SERVER_ERROR, "Can't find document with id=" + id + ", but fetching from leader "
            + "failed since we're not in cloud mode.");
      }
      Replica leader;
      try {
        leader = zkController.getZkStateReader().getLeaderRetry(collection, cloudDesc.getShardId());
      } catch (InterruptedException e) {
        throw new SolrException(ErrorCode.SERVER_ERROR, "Exception during fetching from leader.", e);
      }
      leaderUrl = leader.getCoreUrl();
    }

    NamedList<Object> rsp = null;
    try {
      ur.setBasePath(leaderUrl);
      rsp = updateShardHandler.getUpdateOnlyHttpClient().request(ur);
    } catch (SolrServerException e) {
      throw new SolrException(ErrorCode.SERVER_ERROR, "Error during fetching [" + id +
          "] from leader (" + leaderUrl + "): ", e);
    }
    Object inputDocObj = rsp.get("inputDocument");
    Long version = (Long)rsp.get("version");
    SolrInputDocument leaderDoc = (SolrInputDocument) inputDocObj;

    if (leaderDoc == null) {
      // this doc was not found (deleted) on the leader. Lets delete it here as well.
      DeleteUpdateCommand del = new DeleteUpdateCommand(inplaceAdd.getReq());
      del.setIndexedId(inplaceAdd.getIndexedId());
      del.setId(inplaceAdd.getIndexedId().utf8ToString());
      del.setVersion((version == null || version == 0)? -versionOnUpdate: version);
      return del;
    }

    AddUpdateCommand cmd = new AddUpdateCommand(req);
    cmd.solrDoc = leaderDoc;
    cmd.setVersion((long)leaderDoc.getFieldValue(CommonParams.VERSION_FIELD));
    return cmd;
  }
  
  // TODO: may want to switch to using optimistic locking in the future for better concurrency
  // that's why this code is here... need to retry in a loop closely around/in versionAdd
  boolean getUpdatedDocument(AddUpdateCommand cmd, long versionOnUpdate) throws IOException {
    if (!AtomicUpdateDocumentMerger.isAtomicUpdate(cmd)) return false;

    Set<String> inPlaceUpdatedFields = AtomicUpdateDocumentMerger.computeInPlaceUpdatableFields(cmd);
    if (inPlaceUpdatedFields.size() > 0) { // non-empty means this is suitable for in-place updates
      if (docMerger.doInPlaceUpdateMerge(cmd, inPlaceUpdatedFields)) {
        return true;
      } else {
        // in-place update failed, so fall through and re-try the same with a full atomic update
      }
    }
    
    // full (non-inplace) atomic update
    SolrInputDocument sdoc = cmd.getSolrInputDocument();
    BytesRef id = cmd.getIndexedId();
    SolrInputDocument oldDoc = RealTimeGetComponent.getInputDocument(cmd.getReq().getCore(), id);

    if (oldDoc == null) {
      // create a new doc by default if an old one wasn't found
      if (versionOnUpdate <= 0) {
        oldDoc = new SolrInputDocument();
      } else {
        // could just let the optimistic locking throw the error
        throw new SolrException(ErrorCode.CONFLICT, "Document not found for update.  id=" + cmd.getPrintableId());
      }
    } else {
      oldDoc.remove(CommonParams.VERSION_FIELD);
    }


    cmd.solrDoc = docMerger.merge(sdoc, oldDoc);
    return true;
  }

  @Override
  public void processDelete(DeleteUpdateCommand cmd) throws IOException {
    
    assert TestInjection.injectFailUpdateRequests();
    
    updateCommand = cmd;

    if (!cmd.isDeleteById()) {
      doDeleteByQuery(cmd);
    } else {
      doDeleteById(cmd);
    }
  }

  // Implementing min_rf here was a bit tricky. When a request comes in for a delete by id to a replica that does _not_
  // have any documents specified by those IDs, the request is not forwarded to any other replicas on that shard. Thus
  // we have to spoof the replicationTracker and set the achieved rf to the number of active replicas.
  //
  private void doDeleteById(DeleteUpdateCommand cmd) throws IOException {
    if (zkEnabled) {
      zkCheck();
      nodes = setupRequest(cmd.getId(), null, cmd.getRoute());
    } else {
      isLeader = getNonZkLeaderAssumption(req);
    }

    // check if client has requested minimum replication factor information. will set replicationTracker to null if
    // we aren't the leader or subShardLeader
    checkReplicationTracker(cmd);

    boolean dropCmd = false;
    if (!forwardToLeader) {
      dropCmd  = versionDelete(cmd);
    }

    if (dropCmd) {
      // TODO: do we need to add anything to the response?
      return;
    }

    if (zkEnabled && isLeader && !isSubShardLeader)  {
      DocCollection coll = zkController.getClusterState().getCollection(collection);
      List<Node> subShardLeaders = getSubShardLeaders(coll, cloudDesc.getShardId(), cmd.getId(), null);
      // the list<node> will actually have only one element for an add request
      if (subShardLeaders != null && !subShardLeaders.isEmpty()) {
        ModifiableSolrParams params = new ModifiableSolrParams(filterParams(req.getParams()));
        params.set(DISTRIB_UPDATE_PARAM, DistribPhase.FROMLEADER.toString());
        params.set(DISTRIB_FROM, ZkCoreNodeProps.getCoreUrl(
            zkController.getBaseUrl(), req.getCore().getName()));
        params.set(DISTRIB_FROM_PARENT, cloudDesc.getShardId());
        cmdDistrib.distribDelete(cmd, subShardLeaders, params, true, null, null);
      }

      final List<Node> nodesByRoutingRules = getNodesByRoutingRules(zkController.getClusterState(), coll, cmd.getId(), null);
      if (nodesByRoutingRules != null && !nodesByRoutingRules.isEmpty())  {
        ModifiableSolrParams params = new ModifiableSolrParams(filterParams(req.getParams()));
        params.set(DISTRIB_UPDATE_PARAM, DistribPhase.FROMLEADER.toString());
        params.set(DISTRIB_FROM, ZkCoreNodeProps.getCoreUrl(
            zkController.getBaseUrl(), req.getCore().getName()));
        params.set(DISTRIB_FROM_COLLECTION, collection);
        params.set(DISTRIB_FROM_SHARD, cloudDesc.getShardId());
        cmdDistrib.distribDelete(cmd, nodesByRoutingRules, params, true, null, null);
      }
    }

    if (nodes != null) {
      ModifiableSolrParams params = new ModifiableSolrParams(filterParams(req.getParams()));
      params.set(DISTRIB_UPDATE_PARAM,
          (isLeader || isSubShardLeader ? DistribPhase.FROMLEADER.toString()
              : DistribPhase.TOLEADER.toString()));
      params.set(DISTRIB_FROM, ZkCoreNodeProps.getCoreUrl(
          zkController.getBaseUrl(), req.getCore().getName()));

      if (req.getParams().get(UpdateRequest.MIN_REPFACT) != null) {
        // TODO: Kept for rolling upgrades only. Remove in Solr 9
        params.add(UpdateRequest.MIN_REPFACT, req.getParams().get(UpdateRequest.MIN_REPFACT));
      }
      cmdDistrib.distribDelete(cmd, nodes, params, false, rollupReplicationTracker, leaderReplicationTracker);
    }

    // cmd.getIndexId == null when delete by query
    // TODO: what to do when no idField?
    if (returnVersions && rsp != null && cmd.getIndexedId() != null && idField != null) {
      if (deleteResponse == null) {
        deleteResponse = new NamedList<>(1);
        rsp.add("deletes",deleteResponse);
      }
      if (scratch == null) scratch = new CharsRefBuilder();
      idField.getType().indexedToReadable(cmd.getIndexedId(), scratch);
      deleteResponse.add(scratch.toString(), cmd.getVersion());  // we're returning the version of the delete.. not the version of the doc we deleted.
    }
  }

  /** @see DistributedUpdateProcessorFactory#addParamToDistributedRequestWhitelist */
  @SuppressWarnings("unchecked")
  protected ModifiableSolrParams filterParams(SolrParams params) {
    ModifiableSolrParams fparams = new ModifiableSolrParams();
    
    Set<String> whitelist = (Set<String>) this.req.getContext().get(PARAM_WHITELIST_CTX_KEY);
    assert null != whitelist : "whitelist can't be null, constructor adds to it";

    for (String p : whitelist) {
      passParam(params, fparams, p);
    }
    return fparams;
  }

  private void passParam(SolrParams params, ModifiableSolrParams fparams, String param) {
    String[] values = params.getParams(param);
    if (values != null) {
      for (String value : values) {
        fparams.add(param, value);
      }
    }
  }

  public void doDeleteByQuery(DeleteUpdateCommand cmd) throws IOException {

    // even in non zk mode, tests simulate updates from a leader
    if(!zkEnabled) {
      isLeader = getNonZkLeaderAssumption(req);
    } else {
      zkCheck();
    }

    // NONE: we are the first to receive this deleteByQuery
    //       - it must be forwarded to the leader of every shard
    // TO:   we are a leader receiving a forwarded deleteByQuery... we must:
    //       - block all updates (use VersionInfo)
    //       - flush *all* updates going to our replicas
    //       - forward the DBQ to our replicas and wait for the response
    //       - log + execute the local DBQ
    // FROM: we are a replica receiving a DBQ from our leader
    //       - log + execute the local DBQ
    DistribPhase phase = DistribPhase.parseParam(req.getParams().get(DISTRIB_UPDATE_PARAM));

    DocCollection coll = zkEnabled
      ? zkController.getClusterState().getCollection(collection) : null;

    if (zkEnabled && DistribPhase.NONE == phase) {
      if (rollupReplicationTracker == null) {
        rollupReplicationTracker = new RollupRequestReplicationTracker();
      }
      boolean leaderForAnyShard = false;  // start off by assuming we are not a leader for any shard

      ModifiableSolrParams outParams = new ModifiableSolrParams(filterParams(req.getParams()));
      outParams.set(DISTRIB_UPDATE_PARAM, DistribPhase.TOLEADER.toString());
      outParams.set(DISTRIB_FROM, ZkCoreNodeProps.getCoreUrl(
          zkController.getBaseUrl(), req.getCore().getName()));

      SolrParams params = req.getParams();
      String route = params.get(ShardParams._ROUTE_);
      Collection<Slice> slices = coll.getRouter().getSearchSlices(route, params, coll);

      List<Node> leaders =  new ArrayList<>(slices.size());
      for (Slice slice : slices) {
        String sliceName = slice.getName();
        Replica leader;
        try {
          leader = zkController.getZkStateReader().getLeaderRetry(collection, sliceName);
        } catch (InterruptedException e) {
          throw new SolrException(ErrorCode.SERVICE_UNAVAILABLE, "Exception finding leader for shard " + sliceName, e);
        }

        // TODO: What if leaders changed in the meantime?
        // should we send out slice-at-a-time and if a node returns "hey, I'm not a leader" (or we get an error because it went down) then look up the new leader?

        // Am I the leader for this slice?
        ZkCoreNodeProps coreLeaderProps = new ZkCoreNodeProps(leader);
        String leaderCoreNodeName = leader.getName();
        String coreNodeName = cloudDesc.getCoreNodeName();
        isLeader = coreNodeName.equals(leaderCoreNodeName);

        if (isLeader) {
          // don't forward to ourself
          leaderForAnyShard = true;
        } else {
          leaders.add(new ForwardNode(coreLeaderProps, zkController.getZkStateReader(), collection, sliceName, maxRetriesOnForward));
        }
      }

      outParams.remove("commit"); // this will be distributed from the local commit


      if (params.get(UpdateRequest.MIN_REPFACT) != null) {
        // TODO: Kept this for rolling upgrades. Remove in Solr 9
        outParams.add(UpdateRequest.MIN_REPFACT, req.getParams().get(UpdateRequest.MIN_REPFACT));
      }
      cmdDistrib.distribDelete(cmd, leaders, outParams, false, rollupReplicationTracker, null);

      if (!leaderForAnyShard) {
        return;
      }

      // change the phase to TOLEADER so we look up and forward to our own replicas (if any)
      phase = DistribPhase.TOLEADER;
    }

    List<Node> replicas = null;

    if (zkEnabled && DistribPhase.TOLEADER == phase) {
      // This core should be a leader
      isLeader = true;
      replicas = setupRequestForDBQ();
    } else if (DistribPhase.FROMLEADER == phase) {
      isLeader = false;
    }
    

    // check if client has requested minimum replication factor information. will set replicationTracker to null if
    // we aren't the leader or subShardLeader
    checkReplicationTracker(cmd);

    if (vinfo == null) {
      super.processDelete(cmd);
      return;
    }

    // at this point, there is an update we need to try and apply.
    // we may or may not be the leader.

    boolean isReplayOrPeersync = (cmd.getFlags() & (UpdateCommand.REPLAY | UpdateCommand.PEER_SYNC)) != 0;
    boolean leaderLogic = isLeader && !isReplayOrPeersync;
    versionDeleteByQuery(cmd);
    if (zkEnabled)  {
      // forward to all replicas
      ModifiableSolrParams params = new ModifiableSolrParams(filterParams(req.getParams()));
      params.set(CommonParams.VERSION_FIELD, Long.toString(cmd.getVersion()));
      params.set(DISTRIB_UPDATE_PARAM, DistribPhase.FROMLEADER.toString());
      params.set(DISTRIB_FROM, ZkCoreNodeProps.getCoreUrl(
          zkController.getBaseUrl(), req.getCore().getName()));

      boolean someReplicas = false;
      boolean subShardLeader = false;
      try {
        subShardLeader = amISubShardLeader(coll, null, null, null);
        if (subShardLeader)  {
          String myShardId = cloudDesc.getShardId();
          Replica leaderReplica = zkController.getZkStateReader().getLeaderRetry(
              collection, myShardId);
          // DBQ forwarded to NRT and TLOG replicas
          List<ZkCoreNodeProps> replicaProps = zkController.getZkStateReader()
              .getReplicaProps(collection, myShardId, leaderReplica.getName(), null, Replica.State.DOWN, EnumSet.of(Replica.Type.NRT, Replica.Type.TLOG));
          if (replicaProps != null) {
            final List<Node> myReplicas = new ArrayList<>(replicaProps.size());
            for (ZkCoreNodeProps replicaProp : replicaProps) {
              myReplicas.add(new StdNode(replicaProp, collection, myShardId));
            }
            cmdDistrib.distribDelete(cmd, myReplicas, params, false, rollupReplicationTracker, leaderReplicationTracker);
            someReplicas = true;
          }
        }
      } catch (InterruptedException e) {
        Thread.currentThread().interrupt();
        throw new ZooKeeperException(ErrorCode.SERVER_ERROR, "", e);
      }
      if (leaderLogic) {
        List<Node> subShardLeaders = getSubShardLeaders(coll, cloudDesc.getShardId(), null, null);
        if (subShardLeaders != null)  {
          cmdDistrib.distribDelete(cmd, subShardLeaders, params, true, rollupReplicationTracker, leaderReplicationTracker);
        }
        final List<Node> nodesByRoutingRules = getNodesByRoutingRules(zkController.getClusterState(), coll, null, null);
        if (nodesByRoutingRules != null && !nodesByRoutingRules.isEmpty())  {
          params = new ModifiableSolrParams(filterParams(req.getParams()));
          params.set(DISTRIB_UPDATE_PARAM, DistribPhase.FROMLEADER.toString());
          params.set(DISTRIB_FROM, ZkCoreNodeProps.getCoreUrl(
              zkController.getBaseUrl(), req.getCore().getName()));
          params.set(DISTRIB_FROM_COLLECTION, collection);
          params.set(DISTRIB_FROM_SHARD, cloudDesc.getShardId());

          cmdDistrib.distribDelete(cmd, nodesByRoutingRules, params, true, rollupReplicationTracker, leaderReplicationTracker);
        }
        if (replicas != null) {
          cmdDistrib.distribDelete(cmd, replicas, params, false, rollupReplicationTracker, leaderReplicationTracker);
          someReplicas = true;
        }
      }

      if (someReplicas)  {
        cmdDistrib.blockUntilFinished();
      }
    }


    if (returnVersions && rsp != null) {
      if (deleteByQueryResponse == null) {
        deleteByQueryResponse = new NamedList<>(1);
        rsp.add("deleteByQuery",deleteByQueryResponse);
      }
      deleteByQueryResponse.add(cmd.getQuery(), cmd.getVersion());
    }
  }

  protected void versionDeleteByQuery(DeleteUpdateCommand cmd) throws IOException {
    // Find the version
    long versionOnUpdate = cmd.getVersion();
    if (versionOnUpdate == 0) {
      String versionOnUpdateS = req.getParams().get(CommonParams.VERSION_FIELD);
      versionOnUpdate = versionOnUpdateS == null ? 0 : Long.parseLong(versionOnUpdateS);
    }
    versionOnUpdate = Math.abs(versionOnUpdate);  // normalize to positive version

    boolean isReplayOrPeersync = (cmd.getFlags() & (UpdateCommand.REPLAY | UpdateCommand.PEER_SYNC)) != 0;
    boolean leaderLogic = isLeader && !isReplayOrPeersync;

    if (!leaderLogic && versionOnUpdate == 0) {
      throw new SolrException(ErrorCode.BAD_REQUEST, "missing _version_ on update from leader");
    }

    vinfo.blockUpdates();
    try {

      if (versionsStored) {
        if (leaderLogic) {
          long version = vinfo.getNewClock();
          cmd.setVersion(-version);
          // TODO update versions in all buckets

          doLocalDelete(cmd);

        } else {
          cmd.setVersion(-versionOnUpdate);

          if (ulog.getState() != UpdateLog.State.ACTIVE && isReplayOrPeersync == false) {
            // we're not in an active state, and this update isn't from a replay, so buffer it.
            cmd.setFlags(cmd.getFlags() | UpdateCommand.BUFFERING);
            ulog.deleteByQuery(cmd);
            return;
          }

          if (!isSubShardLeader && replicaType == Replica.Type.TLOG && (cmd.getFlags() & UpdateCommand.REPLAY) == 0) {
            // TLOG replica not leader, don't write the DBQ to IW
            cmd.setFlags(cmd.getFlags() | UpdateCommand.IGNORE_INDEXWRITER);
          }
          doLocalDelete(cmd);
        }
      }

      // since we don't know which documents were deleted, the easiest thing to do is to invalidate
      // all real-time caches (i.e. UpdateLog) which involves also getting a new version of the IndexReader
      // (so cache misses will see up-to-date data)

    } finally {
      vinfo.unblockUpdates();
    }
  }

  // internal helper method to tell if we are the leader for an add or deleteById update
  // NOTE: not called by this class!
  boolean isLeader(UpdateCommand cmd) {
    updateCommand = cmd;

    if (zkEnabled) {
      zkCheck();
      if (cmd instanceof AddUpdateCommand) {
        AddUpdateCommand acmd = (AddUpdateCommand)cmd;
        nodes = setupRequest(acmd.getHashableId(), acmd.getSolrInputDocument());
      } else if (cmd instanceof DeleteUpdateCommand) {
        DeleteUpdateCommand dcmd = (DeleteUpdateCommand)cmd;
        nodes = setupRequest(dcmd.getId(), null);
      }
    } else {
      isLeader = getNonZkLeaderAssumption(req);
    }

    return isLeader;
  }

  private void zkCheck() {

    // Streaming updates can delay shutdown and cause big update reorderings (new streams can't be
    // initiated, but existing streams carry on).  This is why we check if the CC is shutdown.
    // See SOLR-8203 and loop HdfsChaosMonkeyNothingIsSafeTest (and check for inconsistent shards) to test.
    if (req.getCore().getCoreContainer().isShutDown()) {
      throw new SolrException(ErrorCode.SERVICE_UNAVAILABLE, "CoreContainer is shutting down.");
    }

    if ((updateCommand.getFlags() & (UpdateCommand.REPLAY | UpdateCommand.PEER_SYNC)) != 0) {
      // for log reply or peer sync, we don't need to be connected to ZK
      return;
    }

    if (!zkController.getZkClient().getConnectionManager().isLikelyExpired()) {
      return;
    }
    
    throw new SolrException(ErrorCode.SERVICE_UNAVAILABLE, "Cannot talk to ZooKeeper - Updates are disabled.");
  }

  protected boolean versionDelete(DeleteUpdateCommand cmd) throws IOException {

    BytesRef idBytes = cmd.getIndexedId();

    if (vinfo == null || idBytes == null) {
      super.processDelete(cmd);
      return false;
    }

    // This is only the hash for the bucket, and must be based only on the uniqueKey (i.e. do not use a pluggable hash here)
    int bucketHash = bucketHash(idBytes);

    // at this point, there is an update we need to try and apply.
    // we may or may not be the leader.

    // Find the version
    long versionOnUpdate = cmd.getVersion();
    if (versionOnUpdate == 0) {
      String versionOnUpdateS = req.getParams().get(CommonParams.VERSION_FIELD);
      versionOnUpdate = versionOnUpdateS == null ? 0 : Long.parseLong(versionOnUpdateS);
    }
    long signedVersionOnUpdate = versionOnUpdate;
    versionOnUpdate = Math.abs(versionOnUpdate);  // normalize to positive version

    boolean isReplayOrPeersync = (cmd.getFlags() & (UpdateCommand.REPLAY | UpdateCommand.PEER_SYNC)) != 0;
    boolean leaderLogic = isLeader && !isReplayOrPeersync;
    boolean forwardedFromCollection = cmd.getReq().getParams().get(DISTRIB_FROM_COLLECTION) != null;

    if (!leaderLogic && versionOnUpdate==0) {
      throw new SolrException(ErrorCode.BAD_REQUEST, "missing _version_ on update from leader");
    }

    VersionBucket bucket = vinfo.bucket(bucketHash);

    vinfo.lockForUpdate();
    try {

      synchronized (bucket) {
        if (versionsStored) {
          long bucketVersion = bucket.highest;

          if (leaderLogic) {

            if (forwardedFromCollection && ulog.getState() == UpdateLog.State.ACTIVE) {
              // forwarded from a collection but we are not buffering so strip original version and apply our own
              // see SOLR-5308
              log.info("Removing version field from doc: " + cmd.getId());
              versionOnUpdate = signedVersionOnUpdate = 0;
            }

            // leaders can also be in buffering state during "migrate" API call, see SOLR-5308
            if (forwardedFromCollection && ulog.getState() != UpdateLog.State.ACTIVE
                && !isReplayOrPeersync) {
              // we're not in an active state, and this update isn't from a replay, so buffer it.
              log.info("Leader logic applied but update log is buffering: " + cmd.getId());
              cmd.setFlags(cmd.getFlags() | UpdateCommand.BUFFERING);
              ulog.delete(cmd);
              return true;
            }

            if (signedVersionOnUpdate != 0) {
              Long lastVersion = vinfo.lookupVersion(cmd.getIndexedId());
              long foundVersion = lastVersion == null ? -1 : lastVersion;
              if ( (signedVersionOnUpdate == foundVersion) || (signedVersionOnUpdate < 0 && foundVersion < 0) || (signedVersionOnUpdate == 1 && foundVersion > 0) ) {
                // we're ok if versions match, or if both are negative (all missing docs are equal), or if cmd
                // specified it must exist (versionOnUpdate==1) and it does.
              } else {
                throw new SolrException(ErrorCode.CONFLICT, "version conflict for " + cmd.getId() + " expected=" + signedVersionOnUpdate + " actual=" + foundVersion);
              }
            }

            long version = vinfo.getNewClock();
            cmd.setVersion(-version);
            bucket.updateHighest(version);
          } else {
            cmd.setVersion(-versionOnUpdate);

            if (ulog.getState() != UpdateLog.State.ACTIVE && isReplayOrPeersync == false) {
              // we're not in an active state, and this update isn't from a replay, so buffer it.
              cmd.setFlags(cmd.getFlags() | UpdateCommand.BUFFERING);
              ulog.delete(cmd);
              return true;
            }

            // if we aren't the leader, then we need to check that updates were not re-ordered
            if (bucketVersion != 0 && bucketVersion < versionOnUpdate) {
              // we're OK... this update has a version higher than anything we've seen
              // in this bucket so far, so we know that no reordering has yet occured.
              bucket.updateHighest(versionOnUpdate);
            } else {
              // there have been updates higher than the current update.  we need to check
              // the specific version for this id.
              Long lastVersion = vinfo.lookupVersion(cmd.getIndexedId());
              if (lastVersion != null && Math.abs(lastVersion) >= versionOnUpdate) {
                // This update is a repeat, or was reordered.  We need to drop this update.
                log.debug("Dropping delete update due to version {}", idBytes.utf8ToString());
                return true;
              }
            }

            if (!isSubShardLeader && replicaType == Replica.Type.TLOG && (cmd.getFlags() & UpdateCommand.REPLAY) == 0) {
              cmd.setFlags(cmd.getFlags() | UpdateCommand.IGNORE_INDEXWRITER);
            }
          }
        }

        doLocalDelete(cmd);
        return false;
      }  // end synchronized (bucket)

    } finally {
      vinfo.unlockForUpdate();
    }
  }

  @Override
  public void processCommit(CommitUpdateCommand cmd) throws IOException {
    
    assert TestInjection.injectFailUpdateRequests();
    
    updateCommand = cmd;
    List<Node> nodes = null;
    boolean singleLeader = false;
    if (zkEnabled) {
      zkCheck();
      
      nodes = getCollectionUrls(collection, EnumSet.of(Replica.Type.TLOG,Replica.Type.NRT));
      if (nodes == null) {
        // This could happen if there are only pull replicas
        throw new SolrException(SolrException.ErrorCode.SERVER_ERROR, 
            "Unable to distribute commit operation. No replicas available of types " + Replica.Type.TLOG + " or " + Replica.Type.NRT);
      }
      if (isLeader && nodes.size() == 1 && replicaType != Replica.Type.PULL) {
        singleLeader = true;
      }
    }
    
    if (!zkEnabled || req.getParams().getBool(COMMIT_END_POINT, false) || singleLeader) {
      if (replicaType == Replica.Type.TLOG) {
        try {
          Replica leaderReplica = zkController.getZkStateReader().getLeaderRetry(
              collection, cloudDesc.getShardId());
          isLeader = leaderReplica.getName().equals(cloudDesc.getCoreNodeName());
          if (isLeader) {
            long commitVersion = vinfo.getNewClock();
            cmd.setVersion(commitVersion);
            doLocalCommit(cmd);
          } else {
            assert TestInjection.waitForInSyncWithLeader(req.getCore(),
                zkController, collection, cloudDesc.getShardId()): "Core " + req.getCore() + " not in sync with leader";
          }
        } catch (InterruptedException e) {
          throw new SolrException(ErrorCode.SERVICE_UNAVAILABLE, "Exception finding leader for shard " + cloudDesc.getShardId(), e);
        }
      } else if (replicaType == Replica.Type.PULL) {
        log.warn("Commit not supported on replicas of type " + Replica.Type.PULL);
      } else {
        // NRT replicas will always commit
        if (vinfo != null) {
          long commitVersion = vinfo.getNewClock();
          cmd.setVersion(commitVersion);
        }
        doLocalCommit(cmd);
      }
    } else {
      ModifiableSolrParams params = new ModifiableSolrParams(filterParams(req.getParams()));
      if (!req.getParams().getBool(COMMIT_END_POINT, false)) {
        params.set(COMMIT_END_POINT, true);
        params.set(DISTRIB_UPDATE_PARAM, DistribPhase.FROMLEADER.toString());
        params.set(DISTRIB_FROM, ZkCoreNodeProps.getCoreUrl(
            zkController.getBaseUrl(), req.getCore().getName()));
        if (nodes != null) {
          cmdDistrib.distribCommit(cmd, nodes, params);
          cmdDistrib.blockUntilFinished();
        }
      }
    }
  }

  private void doLocalCommit(CommitUpdateCommand cmd) throws IOException {
    if (vinfo != null) {
      vinfo.lockForUpdate();
    }
    try {

      if (ulog == null || ulog.getState() == UpdateLog.State.ACTIVE || (cmd.getFlags() & UpdateCommand.REPLAY) != 0) {
        super.processCommit(cmd);
      } else {
        log.info("Ignoring commit while not ACTIVE - state: " + ulog.getState() + " replay: " + ((cmd.getFlags() & UpdateCommand.REPLAY) != 0));
      }

    } finally {
      if (vinfo != null) {
        vinfo.unlockForUpdate();
      }
    }
  }
  
  @Override
  public void finish() throws IOException {
    assert ! finished : "lifecycle sanity check";
    finished = true;
    
    if (zkEnabled) doFinish();
    
    if (next != null && nodes == null) next.finish();
  }

  private List<Node> getCollectionUrls(String collection, EnumSet<Replica.Type> types) {
    ClusterState clusterState = zkController.getClusterState();
    final DocCollection docCollection = clusterState.getCollectionOrNull(collection);
    if (collection == null || docCollection.getSlicesMap() == null) {
      throw new ZooKeeperException(ErrorCode.BAD_REQUEST,
          "Could not find collection in zk: " + clusterState);
    }
    Map<String,Slice> slices = docCollection.getSlicesMap();
    final List<Node> urls = new ArrayList<>(slices.size());
    for (Map.Entry<String,Slice> sliceEntry : slices.entrySet()) {
      Slice replicas = slices.get(sliceEntry.getKey());

      Map<String,Replica> shardMap = replicas.getReplicasMap();
      
      for (Entry<String,Replica> entry : shardMap.entrySet()) {
        if (!types.contains(entry.getValue().getType())) {
          continue;
        }
        ZkCoreNodeProps nodeProps = new ZkCoreNodeProps(entry.getValue());
        if (clusterState.liveNodesContain(nodeProps.getNodeName())) {
          urls.add(new StdNode(nodeProps, collection, replicas.getName()));
        }
      }
    }
    if (urls.isEmpty()) {
      return null;
    }
    return urls;
  }

  /**
   * Returns a boolean indicating whether or not the caller should behave as
   * if this is the "leader" even when ZooKeeper is not enabled.  
   * (Even in non zk mode, tests may simulate updates to/from a leader)
   */
  public static boolean getNonZkLeaderAssumption(SolrQueryRequest req) {
    DistribPhase phase = 
      DistribPhase.parseParam(req.getParams().get(DISTRIB_UPDATE_PARAM));

    // if we have been told we are coming from a leader, then we are 
    // definitely not the leader.  Otherwise assume we are.
    return DistribPhase.FROMLEADER != phase;
  }

  public static final class DistributedUpdatesAsyncException extends SolrException {
    public final List<Error> errors;
    public DistributedUpdatesAsyncException(List<Error> errors) {
      super(buildCode(errors), buildMsg(errors), null);
      this.errors = errors;

      // create a merged copy of the metadata from all wrapped exceptions
      NamedList<String> metadata = new NamedList<String>();
      for (Error error : errors) {
        if (error.t instanceof SolrException) {
          SolrException e = (SolrException) error.t;
          NamedList<String> eMeta = e.getMetadata();
          if (null != eMeta) {
            metadata.addAll(eMeta);
          }
        }
      }
      if (0 < metadata.size()) {
        this.setMetadata(metadata);
      }
    }

    /** Helper method for constructor */
    private static int buildCode(List<Error> errors) {
      assert null != errors;
      assert 0 < errors.size();

      int minCode = Integer.MAX_VALUE;
      int maxCode = Integer.MIN_VALUE;
      for (Error error : errors) {
        log.trace("REMOTE ERROR: {}", error);
        minCode = Math.min(error.statusCode, minCode);
        maxCode = Math.max(error.statusCode, maxCode);
      }
      if (minCode == maxCode) {
        // all codes are consistent, use that...
        return minCode;
      } else if (400 <= minCode && maxCode < 500) {
        // all codes are 4xx, use 400
        return ErrorCode.BAD_REQUEST.code;
      } 
      // ...otherwise use sensible default
      return ErrorCode.SERVER_ERROR.code;
    }
    
    /** Helper method for constructor */
    private static String buildMsg(List<Error> errors) {
      assert null != errors;
      assert 0 < errors.size();
      
      if (1 == errors.size()) {
        return "Async exception during distributed update: " + errors.get(0).t.getMessage();
      } else {
        StringBuilder buf = new StringBuilder(errors.size() + " Async exceptions during distributed update: ");
        for (Error error : errors) {
          buf.append("\n");
          buf.append(error.t.getMessage());
        }
        return buf.toString();
      }
    }
  }


  //    Keeps track of the replication factor achieved for a distributed update request
  //    originated in this distributed update processor. A RollupReplicationTracker is the only tracker that will
  //    persist across sub-requests.
  //
  //   Note that the replica that receives the original request has the only RollupReplicationTracker that exists for the
  //   lifetime of the batch. The leader for each shard keeps track of it's own achieved replicaiton for its shard
  //   and attaches that to the response to the originating node (i.e. the one with the RollupReplicationTracker).
  //   Followers in general do not need a tracker of any sort with the sole exception of the RollupReplicationTracker
  //   allocated on the original node that receives the top-level request.
  //
  //   DeleteById is tricky. Since the docs are sent one at a time, there has to be some fancy dancing. In the
  //   deleteById case, here are the rules:
  //
  //   If I'm leader, there are two possibilities:
  //     1> I got the original request. This is the hard one. There are two sub-cases:
  //     a> Some document in the request is deleted from the shard I lead. In this case my computed replication
  //        factor counts.
  //     b> No document in the packet is deleted from my shard. In that case I have nothing to say about the
  //        achieved replication factor.
  //
  //     2> I'm a leader and I got the request from some other replica. In this case I can be certain of a couple of things:
  //       a> The document in the request will be deleted from my shard
  //       b> my replication factor counts.
  //
  //   Even the DeleteById case follows the rules for whether a RollupReplicaitonTracker is allocated.
  //   This doesn't matter when it comes to delete-by-query since all leaders get the sub-request.


  public static class RollupRequestReplicationTracker {

    private int achievedRf = Integer.MAX_VALUE;

    public int getAchievedRf() {
      return achievedRf;
    }

    // We want to report only the minimun _ever_ achieved...
    public void testAndSetAchievedRf(int rf) {
      this.achievedRf = Math.min(this.achievedRf, rf);
    }

    public String toString() {
      StringBuilder sb = new StringBuilder("RollupRequestReplicationTracker")
          .append(" achievedRf: ")
          .append(achievedRf);
      return sb.toString();
    }
  }


  // Allocate a LeaderRequestReplicatinTracker if (and only if) we're a leader. If the request comes in to the leader
  // at first, allocate both one of these and a RollupRequestReplicationTracker.
  //
  // Since these are leader-only, all they really have to do is track the individual update request for this shard
  // and return it to be added to the rollup tracker. Which is kind of simple since we get an onSuccess method in
  // SolrCmdDistributor

  public static class LeaderRequestReplicationTracker {
    private static final Logger log = LoggerFactory.getLogger(MethodHandles.lookup().lookupClass());

    // Since we only allocate one of these on the leader and, by definition, the leader has been found and is running,
    // we have a replication factor of one by default.
    private int achievedRf = 1;
<<<<<<< HEAD
    private final int requestedRf;
    private Set<String> nodes = new HashSet<>();
=======
>>>>>>> 367bdf7f

    private final String myShardId;

    public LeaderRequestReplicationTracker(String shardId) {
      this.myShardId = shardId;
    }

    // gives the replication factor that was achieved for this request
    public int getAchievedRf() {
      return achievedRf;
    }

    public void trackRequestResult(Node node, boolean success) {
      if (log.isDebugEnabled()) {
        log.debug("trackRequestResult({}): success? {}, shardId={}", node, success, myShardId);
      }

      if (success) {
        synchronized (this) {
          if (nodes.add(node.getUrl())) ++achievedRf;
        }
      }
    }

    public String toString() {
      StringBuilder sb = new StringBuilder("LeaderRequestReplicationTracker");
      sb.append(", achievedRf=")
          .append(getAchievedRf())
          .append(" for shard ")
          .append(myShardId);
      return sb.toString();
    }
  }
}<|MERGE_RESOLUTION|>--- conflicted
+++ resolved
@@ -2124,11 +2124,7 @@
     // Since we only allocate one of these on the leader and, by definition, the leader has been found and is running,
     // we have a replication factor of one by default.
     private int achievedRf = 1;
-<<<<<<< HEAD
-    private final int requestedRf;
     private Set<String> nodes = new HashSet<>();
-=======
->>>>>>> 367bdf7f
 
     private final String myShardId;
 
