--- conflicted
+++ resolved
@@ -253,14 +253,6 @@
           getZkController().getOverseer() != null &&
           !getZkController().getOverseer().isClosed(),
       (r) -> this.runAsync(r));
-<<<<<<< HEAD
-
-  private final ClusterEventProducerFactory clusterEventProducerFactory = new ClusterEventProducerFactory(this);
-  // initially these are the same to collect the plugin-based listeners during init
-  private ClusterEventProducer clusterEventProducer = clusterEventProducerFactory;
-
-=======
->>>>>>> 4bf25415
   private PackageStoreAPI packageStoreAPI;
   private PackageLoader packageLoader;
 
@@ -680,10 +672,6 @@
     }
 
     customContainerPlugins.registerListener(clusterSingletons.getPluginRegistryListener());
-<<<<<<< HEAD
-    customContainerPlugins.registerListener(clusterEventProducerFactory.getPluginRegistryListener());
-=======
->>>>>>> 4bf25415
 
     packageStoreAPI = new PackageStoreAPI(this);
     containerHandlers.getApiBag().registerObject(packageStoreAPI.readAPI);
@@ -899,12 +887,6 @@
       containerHandlers.getApiBag().registerObject(containerPluginsApi.readAPI);
       containerHandlers.getApiBag().registerObject(containerPluginsApi.editAPI);
 
-<<<<<<< HEAD
-      // create target ClusterEventProducer (possibly from plugins)
-      clusterEventProducer = clusterEventProducerFactory.create(customContainerPlugins);
-
-=======
->>>>>>> 4bf25415
       // init ClusterSingleton-s
 
       // register the handlers that are also ClusterSingleton
@@ -2145,13 +2127,6 @@
     return clusterSingletons;
   }
 
-<<<<<<< HEAD
-  public ClusterEventProducer getClusterEventProducer() {
-    return clusterEventProducer;
-  }
-
-=======
->>>>>>> 4bf25415
   static {
     ExecutorUtil.addThreadLocalProvider(SolrRequestInfo.getInheritableThreadLocalProvider());
   }
