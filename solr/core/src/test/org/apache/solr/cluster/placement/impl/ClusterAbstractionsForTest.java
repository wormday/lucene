/*
 * Licensed to the Apache Software Foundation (ASF) under one or more
 * contributor license agreements.  See the NOTICE file distributed with
 * this work for additional information regarding copyright ownership.
 * The ASF licenses this file to You under the Apache License, Version 2.0
 * (the "License"); you may not use this file except in compliance with
 * the License.  You may obtain a copy of the License at
 *
 *     http://www.apache.org/licenses/LICENSE-2.0
 *
 * Unless required by applicable law or agreed to in writing, software
 * distributed under the License is distributed on an "AS IS" BASIS,
 * WITHOUT WARRANTIES OR CONDITIONS OF ANY KIND, either express or implied.
 * See the License for the specific language governing permissions and
 * limitations under the License.
 */

package org.apache.solr.cluster.placement.impl;

import org.apache.solr.cluster.*;

import javax.annotation.Nonnull;
import java.io.IOException;
import java.util.*;
import java.util.stream.Collectors;

/**
 * Cluster abstractions independent of any internal SolrCloud abstractions to use in tests (of plugin code).
 */
class ClusterAbstractionsForTest {

    static class ClusterImpl implements Cluster {
        private final Set<Node> liveNodes = new HashSet<>();
        private final Map<String, SolrCollection> collections = new HashMap<>();

        ClusterImpl() {

        }

<<<<<<< HEAD
        ClusterImpl(Set<Node> liveNodes, Map<String, SolrCollection> collections) {
            this.liveNodes = liveNodes;
            this.collections = collections;
=======
        ClusterImpl(Set<Node> liveNodes, Map<String, SolrCollection> collections) throws IOException {
            this.liveNodes.addAll(liveNodes);
            this.collections.putAll(collections);
>>>>>>> 9ca59200
        }

        @Override
        public Set<Node> getLiveNodes() {
            return liveNodes;
        }

        @Override
        public SolrCollection getCollection(String collectionName) {
            return collections.get(collectionName);
        }

        @Override
        @Nonnull
        public Iterator<SolrCollection> iterator() {
            return collections.values().iterator();
        }

        @Override
        public Iterable<SolrCollection> collections() {
            return ClusterImpl.this::iterator;
        }

        // for unit tests

        ClusterImpl addNode(Node node) {
            liveNodes.add(node);
            return this;
        }

        ClusterImpl removeNode(Node node) {
            liveNodes.remove(node);
            return this;
        }

        ClusterImpl putCollection(SolrCollection collection) {
            collections.put(collection.getName(), collection);
            return this;
        }

        ClusterImpl removeCollection(String name) {
            collections.remove(name);
            return this;
        }

        ClusterImpl removeAllCollections() {
            collections.clear();
            return this;
        }
    }


    static class NodeImpl implements Node {
        public final String nodeName;

        /**
         * Transforms a collection of node names into a set of {@link Node} instances.
         */
        static Set<Node> getNodes(Collection<String> nodeNames) {
            return nodeNames.stream().map(NodeImpl::new).collect(Collectors.toSet());
        }

        NodeImpl(String nodeName) {
            this.nodeName = nodeName;
        }

        @Override
        public String getName() {
            return nodeName;
        }

        @Override
        public String toString() {
            return getClass().getSimpleName() + "(" + getName() + ")";
        }

        /**
         * This class ends up as a key in Maps in {@link org.apache.solr.cluster.placement.AttributeValues}.
         * It is important to implement this method comparing node names given that new instances of {@link Node} are created
         * with names equal to existing instances (See {@link Builders.NodeBuilder#build()}).
         */
        public boolean equals(Object obj) {
            if (obj == null) { return false; }
            if (obj == this) { return true; }
            if (obj.getClass() != getClass()) { return false; }
            NodeImpl other = (NodeImpl) obj;
            return Objects.equals(this.nodeName, other.nodeName);
        }

        public int hashCode() {
            return Objects.hashCode(nodeName);
        }
    }


    static class SolrCollectionImpl implements SolrCollection {
        private final String collectionName;
        /** Map from {@link Shard#getShardName()} to {@link Shard} */
        private Map<String, Shard> shards;
        private final Map<String, String> customProperties;

        SolrCollectionImpl(String collectionName, Map<String, String> customProperties) {
            this.collectionName = collectionName;
            this.customProperties = customProperties;
        }

        /**
         * Setting the shards has to happen (in tests) after creating the collection because shards reference the collection
         */
        void setShards(Map<String, Shard> shards) {
            this.shards = shards;
        }

        Set<String> getShardNames() {
            return shards.keySet();
        }

        @Override
        public String getName() {
            return collectionName;
        }

        @Override
        public Shard getShard(String name) {
            return shards.get(name);
        }

        @Override
        @Nonnull
        public Iterator<Shard> iterator() {
            return shards.values().iterator();
        }

        @Override
        public Iterable<Shard> shards() {
            return SolrCollectionImpl.this::iterator;
        }

        @Override
        public String getCustomProperty(String customPropertyName) {
            return customProperties.get(customPropertyName);
        }
    }


    static class ShardImpl implements Shard {
        private final String shardName;
        private final SolrCollection collection;
        private final ShardState shardState;
        private Map<String, Replica> replicas;
        private Replica leader;

        ShardImpl(String shardName, SolrCollection collection, ShardState shardState) {
            this.shardName = shardName;
            this.collection = collection;
            this.shardState = shardState;
        }

        /**
         * Setting the replicas has to happen (in tests) after creating the shard because replicas reference the shard
         */
        void setReplicas(Map<String, Replica> replicas, Replica leader) {
            this.replicas = replicas;
            this.leader = leader;
        }

        @Override
        public String getShardName() {
            return shardName;
        }

        @Override
        public SolrCollection getCollection() {
            return collection;
        }

        @Override
        public Replica getReplica(String name) {
            return replicas.get(name);
        }

        @Override
        @Nonnull
        public Iterator<Replica> iterator() {
            return replicas.values().iterator();
        }

        @Override
        public Iterable<Replica> replicas() {
            return ShardImpl.this::iterator;
        }

        @Override
        public Replica getLeader() {
            return leader;
        }

        @Override
        public ShardState getState() {
            return shardState;
        }

        public boolean equals(Object obj) {
            if (obj == null) { return false; }
            if (obj == this) { return true; }
            if (obj.getClass() != getClass()) { return false; }
            ShardImpl other = (ShardImpl) obj;
            return Objects.equals(this.shardName, other.shardName)
                    && Objects.equals(this.collection, other.collection)
                    && Objects.equals(this.shardState, other.shardState)
                    && Objects.equals(this.replicas, other.replicas)
                    && Objects.equals(this.leader, other.leader);
        }

        public int hashCode() {
            return Objects.hash(shardName, collection, shardState);
        }
    }


    static class ReplicaImpl implements Replica {
        private final String replicaName;
        private final String coreName;
        private final Shard shard;
        private final ReplicaType replicaType;
        private final ReplicaState replicaState;
        private final Node node;

        ReplicaImpl(String replicaName, String coreName, Shard shard, ReplicaType replicaType, ReplicaState replicaState, Node node) {
            this.replicaName = replicaName;
            this.coreName = coreName;
            this.shard = shard;
            this.replicaType = replicaType;
            this.replicaState = replicaState;
            this.node = node;
        }

        @Override
        public Shard getShard() {
            return shard;
        }

        @Override
        public ReplicaType getType() {
            return replicaType;
        }

        @Override
        public ReplicaState getState() {
            return replicaState;
        }

        @Override
        public String getReplicaName() {
            return replicaName;
        }

        @Override
        public String getCoreName() {
            return coreName;
        }

        @Override
        public Node getNode() {
            return node;
        }

        public boolean equals(Object obj) {
            if (obj == null) { return false; }
            if (obj == this) { return true; }
            if (obj.getClass() != getClass()) { return false; }
            ReplicaImpl other = (ReplicaImpl) obj;
            return Objects.equals(this.replicaName, other.replicaName)
                    && Objects.equals(this.coreName, other.coreName)
                    && Objects.equals(this.shard, other.shard)
                    && Objects.equals(this.replicaType, other.replicaType)
                    && Objects.equals(this.replicaState, other.replicaState)
                    && Objects.equals(this.node, other.node);
        }

        public int hashCode() {
            return Objects.hash(replicaName, coreName, shard, replicaType, replicaState, node);
        }
    }
}<|MERGE_RESOLUTION|>--- conflicted
+++ resolved
@@ -20,7 +20,6 @@
 import org.apache.solr.cluster.*;
 
 import javax.annotation.Nonnull;
-import java.io.IOException;
 import java.util.*;
 import java.util.stream.Collectors;
 
@@ -33,19 +32,9 @@
         private final Set<Node> liveNodes = new HashSet<>();
         private final Map<String, SolrCollection> collections = new HashMap<>();
 
-        ClusterImpl() {
-
-        }
-
-<<<<<<< HEAD
         ClusterImpl(Set<Node> liveNodes, Map<String, SolrCollection> collections) {
-            this.liveNodes = liveNodes;
-            this.collections = collections;
-=======
-        ClusterImpl(Set<Node> liveNodes, Map<String, SolrCollection> collections) throws IOException {
             this.liveNodes.addAll(liveNodes);
             this.collections.putAll(collections);
->>>>>>> 9ca59200
         }
 
         @Override
